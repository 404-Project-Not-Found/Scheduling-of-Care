--- conflicted
+++ resolved
@@ -135,11 +135,6 @@
   if (!res.ok) {
     throw new Error(`Failed to fetch tasks (${res.status})`);
   }
-<<<<<<< HEAD
-  return (await res.json()) as mockApi.Task[]; 
-  */
-  return [];
-=======
 
   const rows: CareItemListRow[] = await res.json();
 
@@ -168,7 +163,6 @@
   });
 
   return tasks;
->>>>>>> 5b0887ab
 };
 
 // Saves the provided list of tasks
