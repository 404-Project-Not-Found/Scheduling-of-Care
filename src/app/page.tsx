--- conflicted
+++ resolved
@@ -1,14 +1,6 @@
-<<<<<<< HEAD
-// app/page.tsx
-import { redirect } from "next/navigation";
-
-export default function Home() {
-  redirect("/register");
-=======
 // src/app/page.tsx
 import { redirect } from "next/navigation";
 
 export default function Home() {
   redirect("/task/search");
->>>>>>> 4585a439
 }