<<<<<<< HEAD
/**
 * Filename: /app/page.tsx
 * Authors: Qingyue Zhao & Denise Alexander
 * Date Created: 05/09/2025
 */

'use client';

import Image from 'next/image';
import Link from 'next/link';
import { useState } from 'react';
import { signIn, getSession } from 'next-auth/react';
import { useEffect } from 'react';
import { useSearchParams } from 'next/navigation';
import { Suspense } from 'react';


// Prefills information after user signs up
function PrefillFromSearchParams({
  setEmail,
  setPassword,
}: {
  setEmail: (val: string) => void;
  setPassword: (val: string) => void;
}) {
  // Get email and password for successful sign up or user already exists
  const searchParams = useSearchParams();

  // Prefill email and/or password if provided in the query string
  useEffect(() => {
    const prefillEmail = searchParams.get('email');
    const prefillPassword = searchParams.get('password');
    if (prefillEmail) {
      setEmail(prefillEmail);
    }
    if (prefillPassword) {
      setPassword(prefillPassword);
    }
  }, [searchParams, setEmail, setPassword]);
  return null;
}

export default function Home() {
  const [email, setEmail] = useState('');
  const [password, setPassword] = useState('');
  const [staySigned, setStaySigned] = useState(false);
  const [showPw, setShowPw] = useState(false);
  const [error, setError] = useState<string | null>(null);
  const [loading, setLoading] = useState(false);

  async function handleSubmit(e: React.FormEvent<HTMLFormElement>) {
    e.preventDefault();
    const form = e.currentTarget;
    setError(null);

    // If required fields are empty, trigger native validation tooltip.
    if (!form.checkValidity()) {
      form.reportValidity();
      return;
    }


    // ============================
    // Frontend mock path (no API)
    // ============================
    if (process.env.NEXT_PUBLIC_ENABLE_MOCK === '1') {
        const emailTrimmed = email.trim().toLowerCase();

        // Match the three mock accounts
        const isFamily = emailTrimmed === 'family@email.com' && password === 'family';
        const isCarer = emailTrimmed === 'carer@email.com' && password === 'carer';
        const isMgmt  = emailTrimmed === 'management@email.com' && password === 'management';

        if (isFamily || isCarer || isMgmt) {
            // remember me (same as before)
            if (staySigned) localStorage.setItem('rememberMe', '1');
            else localStorage.removeItem('rememberMe');

            // store mock role for downstream pages
            const role = isCarer ? 'carer' : isMgmt ? 'management' : 'family';
            sessionStorage.setItem('mockRole', role);

            // redirect and STOP here
            if (role === 'carer') {
                window.location.href = '/full_dashboard';
                return;
            } else {
                window.location.href = '/empty_dashboard';
                return; 
            }
        }

        // No mock credentials matched → show error and STOP (do not fall through to NextAuth)
        setError('Invalid mock credentials');
        return; 
    }

    // ============================
    // Real backend path (NextAuth)
    // ============================
    setLoading(true);

    try {
      const res = await signIn('credentials', {
        redirect: false,
        email,
        password,
      });

      if (!res || !res.ok) {
        setError(res?.error || 'Login failed');
        setLoading(false);
        return;
      }

      const session = await getSession();

      if (!session?.user?.role) {
        setError('Could not determine user role');
        setLoading(false);
        return;
      }

      switch (session.user.role) {
        case 'carer':
          window.location.href = '/full_dashboard';
          break;
        case 'management':
          window.location.href = '/empty_dashboard';
          break;
        case 'family':
          window.location.href = '/empty_dashboard';
          break;
        default:
          setError('Unknown role');
          setLoading(false);
          return;
      }
    } catch (err: unknown) {
      if (err instanceof Error) {
        setError(err.message);
      } else {
        setError('An unexepected error occurred');
      }
=======
"use client";

import Image from "next/image";
// import Link from "next/link";
import { useRouter } from "next/navigation";
import { useState } from "react";

export default function ManagementSignupPage() {
  const router = useRouter();
  const [showPw, setShowPw] = useState(false);
  const [loading, setLoading] = useState(false);
  const [error, setError] = useState<string | null>(null);

  async function onSubmit(e: React.FormEvent) {
    e.preventDefault();
    setLoading(true);
    setError(null);

    const form = e.currentTarget as HTMLFormElement;
    const formData = new FormData(form);
    const email = (formData.get("email") as string).trim().toLowerCase();
    const password = formData.get("password") as string;

    try {
      if (email === "management@email.com" && password === "management") {
        router.push("/dashboard");
        return;
      }

      const loginRes = await fetch("/api/auth/login", {
        method: "POST",
        headers: { "Content-Type": "application/json" },
        body: JSON.stringify({ email, password }),
      });

      if (!loginRes.ok) {
        throw new Error("Signup/Login failed");
      }

      router.push("/dashboard");
    } catch (err) {
      console.error(err);
      setError("Signup failed");
    } finally {
>>>>>>> df06bbe2
      setLoading(false);
    }
  }

<<<<<<< HEAD
  // Loading screen while signIn and getSession calls run
  if (loading) {
    return (
      <div className="h-screen w-full flex items-center justify-center bg-[#F3E9D9] text-zinc-900">
        <div className="text-center">
          <h2 className="text-4xl font-extrabold mb-4">Logging in...</h2>
        </div>
      </div>
    );
  }

  return (
    <div className="h-screen w-full bg-[#F3E9D9] text-zinc-900">
      {/* Prefill email and password */}
      <Suspense fallback={null}>
        <PrefillFromSearchParams
          setEmail={setEmail}
          setPassword={setPassword}
        />
      </Suspense>
      <div className="grid grid-cols-1 lg:grid-cols-2 h-full w-full">
        {/* Left section */}
        <section className="bg-[#F3C8A5] relative flex flex-col h-full">
          <div className="flex flex-col items-start h-full pl-0 lg:pl-18 pr-8 lg:pr-10 justify-start mt-33">
            <Image
              src="/logo-name.png"
              alt="App Logo"
              width={500}
              height={100}
              priority
              className="mb-10 -ml-16 lg:-ml-12"
            />
            <h1 className="text-6xl font-extrabold tracking-tight mb-5">
              Welcome!
            </h1>
            <p className="max-w-[42rem] text-[19px] leading-6">
              Our platform helps streamline care management by connecting
              parents/power of attorney, carers, clients, and management in one
              place. Easily schedule, manage, and track care activities with
              clarity and confidence.
            </p>
          </div>
        </section>

        {/* Right: login form */}
        <section className="bg-[#F7ECD9] p-12 flex items-center justify-center">
          <div className="w-full max-w-md">
            <h2 className="text-4xl font-extrabold tracking-tight mb-10 text-center">
              User Login
            </h2>

            <form className="space-y-6" onSubmit={handleSubmit} noValidate>
              {/* Email */}
              <div>
                <label
                  htmlFor="email"
                  className="block text-xl font-medium mb-2 text-left"
                >
                  Email
                </label>
                <input
                  id="email"
                  name="email"
                  type="email"
                  required
                  value={email}
                  onChange={(e) => {
                    setEmail(e.target.value);
                    if (error) setError(null);
                  }}
                  className="w-full rounded-md border border-[#4A0A0A] bg-white shadow-sm px-3 py-3 text-lg outline-none focus:ring-2 focus:ring-[#4A0A0A]/40"
                />
              </div>

              {/* Password + Show/Hide link */}
              <div>
                <label
                  htmlFor="password"
                  className="block text-xl font-medium mb-2 text-left"
                >
                  Password
                </label>
                <div className="relative">
                  <input
                    id="password"
                    name="password"
                    type={showPw ? 'text' : 'password'}
                    required
                    value={password}
                    onChange={(e) => {
                      setPassword(e.target.value);
                      if (error) setError(null);
                    }}
                    className="w-full rounded-md border border-[#4A0A0A] bg-white shadow-sm px-3 py-3 text-lg outline-none focus:ring-2 focus:ring-[#4A0A0A]/40"
                  />
                  <button
                    type="button"
                    onClick={() => setShowPw((s) => !s)}
                    className="absolute right-3 top-1/2 -translate-y-1/2 text-[#4A0A0A] underline underline-offset-4 text-sm"
                  >
                    {showPw ? 'Hide' : 'Show'}
                  </button>
                </div>
              </div>

              {/* Stay signed in */}
              <div className="flex items-center gap-3">
                <input
                  type="checkbox"
                  id="staySignedIn"
                  checked={staySigned}
                  onChange={(e) => setStaySigned(e.target.checked)}
                  className="h-5 w-5 rounded border border-black/40 accent-[#4A0A0A]"
                />
                <label htmlFor="staySignedIn" className="text-lg">
                  Stay signed in for 30 days
                </label>
              </div>

              {/* Error message */}
              {error && (
                <div
                  role="alert"
                  aria-live="assertive"
                  className="rounded-md bg-rose-100 text-[#7a0a0a] border border-rose-300 px-4 py-3 text-sm"
                >
                  {error}
                </div>
              )}

              {/* Login button */}
              <button
                type="submit"
                className="w-full rounded-full px-8 py-4 text-xl font-semibold bg-[#4A0A0A] text-white hover:opacity-95 transition"
              >
                Login
              </button>
            </form>

            {/* Links */}
            <div className="mt-6 text-center">
              <Link
                href="/reset_password_link"
                className="text-lg underline underline-offset-4 hover:opacity-80"
              >
                Forgot Password?
              </Link>
            </div>
            <p className="mt-4 text-lg text-center">
              Don’t have an account?{' '}
              <Link
                href="/role"
                className="underline underline-offset-4 font-semibold hover:opacity-80"
              >
                Sign Up
              </Link>
            </p>
          </div>
        </section>
      </div>

      {/* Floating help button */}
      <Link
        href="/help"
        aria-label="Help"
        className="fixed bottom-6 right-6 flex h-12 w-12 items-center justify-center rounded-full
                   bg-[#E37E72] text-white text-2xl font-bold shadow-lg hover:shadow-xl transition"
      >
        ?
      </Link>
=======
  return (
    <div className="min-h-screen w-full bg-[#F3E9D9] flex flex-col items-center justify-center px-4">
      {/* Top-left logo */}
      <div className="absolute left-8 top-8 z-10">
        <Image
          src="/logo-name.png"
          alt="Scheduling of Care"
          width={210}
          height={64}
          priority
        />
      </div>

      <h1 className="text-4xl sm:text-5xl font-extrabold text-black mb-12">
        Management Login
      </h1>

      <form
        className="w-full max-w-lg space-y-8 text-black"
        onSubmit={onSubmit}
      >
        {/* Email */}
        <div className="flex flex-col gap-2">
          <label htmlFor="email" className="text-[20px] font-medium">
            Enter Email
          </label>
          <input
            id="email"
            name="email"
            type="email"
            className="w-full rounded-md border border-[#6E1B1B] bg-white px-4 py-2.5 text-lg"
            required
          />
        </div>

        {/* Password */}
        <div className="flex flex-col gap-2">
          <label htmlFor="password" className="text-[20px] font-medium">
            Create Password
          </label>
          <input
            id="password"
            name="password"
            type={showPw ? "text" : "password"}
            className="w-full rounded-md border border-[#6E1B1B] bg-white px-4 py-2.5 text-lg"
            required
          />
          <button
            type="button"
            onClick={() => setShowPw((v) => !v)}
            className="text-sm underline text-[#4A0A0A]"
          >
            {showPw ? "Hide password" : "Show password"}
          </button>
        </div>

        {error && (
          <p className="text-red-600 text-center font-medium">{error}</p>
        )}

        <div className="flex justify-center pt-4">
          <button
            type="submit"
            disabled={loading}
            className="rounded-full bg-[#4A0A0A] text-white text-xl font-semibold px-10 py-3"
          >
            {loading ? "Creating..." : "Sign Up"}
          </button>
        </div>
      </form>
>>>>>>> df06bbe2
    </div>
  );
}<|MERGE_RESOLUTION|>--- conflicted
+++ resolved
@@ -1,4 +1,3 @@
-<<<<<<< HEAD
 /**
  * Filename: /app/page.tsx
  * Authors: Qingyue Zhao & Denise Alexander
@@ -9,12 +8,9 @@
 
 import Image from 'next/image';
 import Link from 'next/link';
-import { useState } from 'react';
+import { useState, useEffect, Suspense } from 'react';
 import { signIn, getSession } from 'next-auth/react';
-import { useEffect } from 'react';
 import { useSearchParams } from 'next/navigation';
-import { Suspense } from 'react';
-
 
 // Prefills information after user signs up
 function PrefillFromSearchParams({
@@ -24,20 +20,15 @@
   setEmail: (val: string) => void;
   setPassword: (val: string) => void;
 }) {
-  // Get email and password for successful sign up or user already exists
   const searchParams = useSearchParams();
 
-  // Prefill email and/or password if provided in the query string
   useEffect(() => {
     const prefillEmail = searchParams.get('email');
     const prefillPassword = searchParams.get('password');
-    if (prefillEmail) {
-      setEmail(prefillEmail);
-    }
-    if (prefillPassword) {
-      setPassword(prefillPassword);
-    }
+    if (prefillEmail) setEmail(prefillEmail);
+    if (prefillPassword) setPassword(prefillPassword);
   }, [searchParams, setEmail, setPassword]);
+
   return null;
 }
 
@@ -46,61 +37,52 @@
   const [password, setPassword] = useState('');
   const [staySigned, setStaySigned] = useState(false);
   const [showPw, setShowPw] = useState(false);
+  const [loading, setLoading] = useState(false);
   const [error, setError] = useState<string | null>(null);
-  const [loading, setLoading] = useState(false);
 
   async function handleSubmit(e: React.FormEvent<HTMLFormElement>) {
     e.preventDefault();
-    const form = e.currentTarget;
     setError(null);
 
-    // If required fields are empty, trigger native validation tooltip.
-    if (!form.checkValidity()) {
-      form.reportValidity();
+    const form = e.currentTarget as HTMLFormElement;
+    const formData = new FormData(form);
+    const email = (formData.get('email') as string).trim().toLowerCase();
+    const password = formData.get('password') as string;
+
+    // ============================
+    // Frontend mock path (no API)
+    // ============================
+    if (process.env.NEXT_PUBLIC_ENABLE_MOCK === '1') {
+      const emailTrimmed = email.trim().toLowerCase();
+
+      const isFamily = emailTrimmed === 'family@email.com' && password === 'family';
+      const isCarer  = emailTrimmed === 'carer@email.com' && password === 'carer';
+      const isMgmt   = emailTrimmed === 'management@email.com' && password === 'management';
+
+      if (isFamily || isCarer || isMgmt) {
+        if (staySigned) localStorage.setItem('rememberMe', '1');
+        else localStorage.removeItem('rememberMe');
+
+        const role = isCarer ? 'carer' : isMgmt ? 'management' : 'family';
+        sessionStorage.setItem('mockRole', role);
+
+        if (role === 'carer') {
+          window.location.href = '/full_dashboard';
+          return;
+        } else {
+          window.location.href = '/empty_dashboard';
+          return;
+        }
+      }
+
+      setError('Invalid mock credentials');
       return;
     }
 
-
-    // ============================
-    // Frontend mock path (no API)
-    // ============================
-    if (process.env.NEXT_PUBLIC_ENABLE_MOCK === '1') {
-        const emailTrimmed = email.trim().toLowerCase();
-
-        // Match the three mock accounts
-        const isFamily = emailTrimmed === 'family@email.com' && password === 'family';
-        const isCarer = emailTrimmed === 'carer@email.com' && password === 'carer';
-        const isMgmt  = emailTrimmed === 'management@email.com' && password === 'management';
-
-        if (isFamily || isCarer || isMgmt) {
-            // remember me (same as before)
-            if (staySigned) localStorage.setItem('rememberMe', '1');
-            else localStorage.removeItem('rememberMe');
-
-            // store mock role for downstream pages
-            const role = isCarer ? 'carer' : isMgmt ? 'management' : 'family';
-            sessionStorage.setItem('mockRole', role);
-
-            // redirect and STOP here
-            if (role === 'carer') {
-                window.location.href = '/full_dashboard';
-                return;
-            } else {
-                window.location.href = '/empty_dashboard';
-                return; 
-            }
-        }
-
-        // No mock credentials matched → show error and STOP (do not fall through to NextAuth)
-        setError('Invalid mock credentials');
-        return; 
-    }
-
     // ============================
     // Real backend path (NextAuth)
     // ============================
     setLoading(true);
-
     try {
       const res = await signIn('credentials', {
         redirect: false,
@@ -115,7 +97,6 @@
       }
 
       const session = await getSession();
-
       if (!session?.user?.role) {
         setError('Could not determine user role');
         setLoading(false);
@@ -138,62 +119,11 @@
           return;
       }
     } catch (err: unknown) {
-      if (err instanceof Error) {
-        setError(err.message);
-      } else {
-        setError('An unexepected error occurred');
-      }
-=======
-"use client";
-
-import Image from "next/image";
-// import Link from "next/link";
-import { useRouter } from "next/navigation";
-import { useState } from "react";
-
-export default function ManagementSignupPage() {
-  const router = useRouter();
-  const [showPw, setShowPw] = useState(false);
-  const [loading, setLoading] = useState(false);
-  const [error, setError] = useState<string | null>(null);
-
-  async function onSubmit(e: React.FormEvent) {
-    e.preventDefault();
-    setLoading(true);
-    setError(null);
-
-    const form = e.currentTarget as HTMLFormElement;
-    const formData = new FormData(form);
-    const email = (formData.get("email") as string).trim().toLowerCase();
-    const password = formData.get("password") as string;
-
-    try {
-      if (email === "management@email.com" && password === "management") {
-        router.push("/dashboard");
-        return;
-      }
-
-      const loginRes = await fetch("/api/auth/login", {
-        method: "POST",
-        headers: { "Content-Type": "application/json" },
-        body: JSON.stringify({ email, password }),
-      });
-
-      if (!loginRes.ok) {
-        throw new Error("Signup/Login failed");
-      }
-
-      router.push("/dashboard");
-    } catch (err) {
-      console.error(err);
-      setError("Signup failed");
-    } finally {
->>>>>>> df06bbe2
+      setError(err instanceof Error ? err.message : 'An unexpected error occurred');
       setLoading(false);
     }
   }
 
-<<<<<<< HEAD
   // Loading screen while signIn and getSession calls run
   if (loading) {
     return (
@@ -209,11 +139,9 @@
     <div className="h-screen w-full bg-[#F3E9D9] text-zinc-900">
       {/* Prefill email and password */}
       <Suspense fallback={null}>
-        <PrefillFromSearchParams
-          setEmail={setEmail}
-          setPassword={setPassword}
-        />
+        <PrefillFromSearchParams setEmail={setEmail} setPassword={setPassword} />
       </Suspense>
+
       <div className="grid grid-cols-1 lg:grid-cols-2 h-full w-full">
         {/* Left section */}
         <section className="bg-[#F3C8A5] relative flex flex-col h-full">
@@ -248,10 +176,7 @@
             <form className="space-y-6" onSubmit={handleSubmit} noValidate>
               {/* Email */}
               <div>
-                <label
-                  htmlFor="email"
-                  className="block text-xl font-medium mb-2 text-left"
-                >
+                <label htmlFor="email" className="block text-xl font-medium mb-2 text-left">
                   Email
                 </label>
                 <input
@@ -270,10 +195,7 @@
 
               {/* Password + Show/Hide link */}
               <div>
-                <label
-                  htmlFor="password"
-                  className="block text-xl font-medium mb-2 text-left"
-                >
+                <label htmlFor="password" className="block text-xl font-medium mb-2 text-left">
                   Password
                 </label>
                 <div className="relative">
@@ -335,107 +257,19 @@
 
             {/* Links */}
             <div className="mt-6 text-center">
-              <Link
-                href="/reset_password_link"
-                className="text-lg underline underline-offset-4 hover:opacity-80"
-              >
+              <Link href="/reset_password_link" className="text-lg underline underline-offset-4 hover:opacity-80">
                 Forgot Password?
               </Link>
             </div>
             <p className="mt-4 text-lg text-center">
               Don’t have an account?{' '}
-              <Link
-                href="/role"
-                className="underline underline-offset-4 font-semibold hover:opacity-80"
-              >
+              <Link href="/role" className="underline underline-offset-4 font-semibold hover:opacity-80">
                 Sign Up
               </Link>
             </p>
           </div>
         </section>
       </div>
-
-      {/* Floating help button */}
-      <Link
-        href="/help"
-        aria-label="Help"
-        className="fixed bottom-6 right-6 flex h-12 w-12 items-center justify-center rounded-full
-                   bg-[#E37E72] text-white text-2xl font-bold shadow-lg hover:shadow-xl transition"
-      >
-        ?
-      </Link>
-=======
-  return (
-    <div className="min-h-screen w-full bg-[#F3E9D9] flex flex-col items-center justify-center px-4">
-      {/* Top-left logo */}
-      <div className="absolute left-8 top-8 z-10">
-        <Image
-          src="/logo-name.png"
-          alt="Scheduling of Care"
-          width={210}
-          height={64}
-          priority
-        />
-      </div>
-
-      <h1 className="text-4xl sm:text-5xl font-extrabold text-black mb-12">
-        Management Login
-      </h1>
-
-      <form
-        className="w-full max-w-lg space-y-8 text-black"
-        onSubmit={onSubmit}
-      >
-        {/* Email */}
-        <div className="flex flex-col gap-2">
-          <label htmlFor="email" className="text-[20px] font-medium">
-            Enter Email
-          </label>
-          <input
-            id="email"
-            name="email"
-            type="email"
-            className="w-full rounded-md border border-[#6E1B1B] bg-white px-4 py-2.5 text-lg"
-            required
-          />
-        </div>
-
-        {/* Password */}
-        <div className="flex flex-col gap-2">
-          <label htmlFor="password" className="text-[20px] font-medium">
-            Create Password
-          </label>
-          <input
-            id="password"
-            name="password"
-            type={showPw ? "text" : "password"}
-            className="w-full rounded-md border border-[#6E1B1B] bg-white px-4 py-2.5 text-lg"
-            required
-          />
-          <button
-            type="button"
-            onClick={() => setShowPw((v) => !v)}
-            className="text-sm underline text-[#4A0A0A]"
-          >
-            {showPw ? "Hide password" : "Show password"}
-          </button>
-        </div>
-
-        {error && (
-          <p className="text-red-600 text-center font-medium">{error}</p>
-        )}
-
-        <div className="flex justify-center pt-4">
-          <button
-            type="submit"
-            disabled={loading}
-            className="rounded-full bg-[#4A0A0A] text-white text-xl font-semibold px-10 py-3"
-          >
-            {loading ? "Creating..." : "Sign Up"}
-          </button>
-        </div>
-      </form>
->>>>>>> df06bbe2
     </div>
   );
 }