--- conflicted
+++ resolved
@@ -1,5 +1,3 @@
-<<<<<<< HEAD
-// src/app/page.tsx
 'use client';
 
 import Image from 'next/image';
@@ -54,8 +52,8 @@
     }
 
     // Frontend test-only mock path (no API/MongoDB):
-    // If email === family@email.com AND password === family,
-    // go straight to family dashboard without calling signIn/getSession.
+
+    // Case 1: Family mock account
     const emailTrimmed = email.trim().toLowerCase();
     if (emailTrimmed === 'family@email.com' && password === 'family') {
       if (staySigned) {
@@ -63,9 +61,20 @@
       } else {
         localStorage.removeItem('rememberMe');
       }
-      // Optional marker so other pages can show a demo banner if desired
       sessionStorage.setItem('mockRole', 'family');
       window.location.href = '/menu/family';
+      return;
+    }
+
+    // Case 2: Carer mock account
+    if (emailTrimmed === 'carer@email.com' && password === 'carer') {
+      if (staySigned) {
+        localStorage.setItem('rememberMe', '1');
+      } else {
+        localStorage.removeItem('rememberMe');
+      }
+      sessionStorage.setItem('mockRole', 'carer');
+      window.location.href = '/carer_dashboard';
       return;
     }
 
@@ -297,10 +306,4 @@
       </Link>
     </div>
   );
-=======
-import { redirect } from "next/navigation";
-
-export default function Home() {
-  redirect("/dashboard");
->>>>>>> 531d1c73
 }