<<<<<<< HEAD
import { redirect } from "next/navigation";

export default function Home() {
  redirect("/menu"); 
}
=======
// src/app/page.tsx
import { redirect } from "next/navigation";

export default function Home() {
  redirect("/update_details");
}
>>>>>>> 7cbb3b88
<|MERGE_RESOLUTION|>--- conflicted
+++ resolved
@@ -1,14 +1,6 @@
-<<<<<<< HEAD
 import { redirect } from "next/navigation";
 
 export default function Home() {
   redirect("/menu"); 
+
 }
-=======
-// src/app/page.tsx
-import { redirect } from "next/navigation";
-
-export default function Home() {
-  redirect("/update_details");
-}
->>>>>>> 7cbb3b88
