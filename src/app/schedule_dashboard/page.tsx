/**
 * File path: /schedule_dashboard/page.tsx
 * Author: Denise Alexander
 * Date Created: 25/09/2025
 * Function: schedule dashboard for the user to select between client or staff
 * schedules to view.
 */

'use client';

import React, { useEffect, useState } from 'react';
import Image from 'next/image';
import { useRouter } from 'next/navigation';
import { getSession } from 'next-auth/react';
import { getViewerRoleFE } from '@/lib/mock/mockApi';
import {
  CalendarDays,
  Users,
  FileText,
  Receipt,
  ClipboardList,
  HelpCircle,
} from "lucide-react";

const palette = {
  header: '#3A0000',
  banner: '#F9C9B1',
  text: '#2b2b2b',
  white: '#FFFFFF',
  pageBg: '#FAEBDC',
};

type Role = 'family' | 'management' | 'carer' | null;

export default function DashboardPage() {
  const [role, setRole] = useState<Role>(null);
  const [title, setTitle] = useState('Dashboard');
  const router = useRouter();
  const isMock =
    process.env.NEXT_PUBLIC_ENABLE_MOCK === '1' ||
    process.env.NEXT_PUBLIC_ENABLE_MOCK === 'true';

  useEffect(() => {
    const load = async () => {
      if (isMock) {
        let r = (getViewerRoleFE() as Role) || null;
        if (!r) {
          const em = (localStorage.getItem('lastLoginEmail') || '').toLowerCase();
          if (em.includes('carer')) r = 'carer';
          else if (em.includes('management')) r = 'management';
          else if (em.includes('family')) r = 'family';
        }
        if (!r) {
          router.replace('/');
          return;
        }
        setRole(r);
        switch (r) {
          case 'family':
            setTitle('Family/POA Dashboard');
            break;
          case 'management':
            setTitle('Management Dashboard');
            break;
          case 'carer':
            setTitle('Carer Dashboard');
            break;
          default:
            setTitle('Dashboard');
        }
        return;
      }

      const session = await getSession();
      if (!session?.user?.role) {
        router.replace('/');
        return;
      }

      // Loads dashboard title based on logged-in user's role
      setRole(session.user.role as Role);
      switch (session.user.role) {
        case 'family':
          setTitle('Family/POA Dashboard');
          break;
        case 'management':
          setTitle('Management Dashboard');
          break;
        case 'carer':
          setTitle('Carer Dashboard');
        default:
          setTitle('Dashboard');
      }
    };
    load();
  }, [router]);

  const [userMenuOpen, setUserMenuOpen] = useState(false);
  const showAvatar = true;
  const avatarSrc = '/default_profile.png';

  const goProfile = () => {
    setUserMenuOpen(false);
    router.push('/calendar_dashboard/update_details');
  };

  const doSignOut = () => {
    setUserMenuOpen(false);
    router.push('/');
  };

  // No longer in use - due to design changes not requiring a menu option
  /* Close drawer on ESC 
  useEffect(() => {
    const onKey = (e: KeyboardEvent) => e.key === 'Escape' && setOpen(false);
    if (open) document.addEventListener('keydown', onKey);
    return () => document.removeEventListener('keydown', onKey);
  }, [open]);
  */

  if (!role) {
    return (
      <div className="h-screen w-full flex items-center justify-center bg-[#F3E9D9] text-zinc-900">
        <div className="text-center">
          <p className="text-4xl font-extrabold mb-4">Loading dashboard...</p>
        </div>
      </div>
    );
  }

  return (
    <div
      className="min-h-screen w-full flex flex-col"
      style={{ backgroundColor: palette.pageBg }}
    >
      {/* ===== Full-width top header (NO borders, same height as other pages) ===== */}
      <div
        className="w-full flex items-center justify-between px-8 py-5"
        style={{ backgroundColor: palette.header, color: palette.white }}
      >
        {/* Logo + Title */}
        <div className="flex items-center gap-8 flex-wrap">
          <Image
            src="/logo.png"
            alt="Logo"
            width={80}
            height={30}
            className="object-contain"
            priority
          />

          <h1 className="text-2xl md:text-3xl font-bold underline">{title}</h1>
        </div>
        {/* Right: Avatar */}
        <div className="relative flex items-center gap-4">
          {showAvatar && (
            <div className="relative">
              <button
                onClick={() => setUserMenuOpen((v) => !v)}
                className="h-16 w-16 rounded-full overflow-hidden border-2 border-white/80 hover:border-white focus:outline-none focus:ring-2 focus:ring-white/70"
                aria-haspopup="menu"
                aria-expanded={userMenuOpen}
                title="Account"
              >
                <Image
                  src={avatarSrc}
                  alt="Profile"
                  width={64}
                  height={64}
                  className="h-full w-full object-cover"
                  priority
                />
              </button>
              {userMenuOpen && (
                <div
                  className="absolute right-0 mt-3 w-80 rounded-md border border-white/30 bg-white text-black shadow-2xl z-50"
                  role="menu"
                >
                  <button
                    className="w-full text-left px-5 py-4 text-xl font-semibold hover:bg-black/5"
                    onClick={goProfile}
                  >
                    Update your details
                  </button>
                  <button
                    className="w-full text-left px-5 py-4 text-xl font-semibold hover:bg-black/5"
                    onClick={doSignOut}
                  >
                    Log out
                  </button>
                </div>
              )}
            </div>
          )}
        </div>
      </div>

      {/* ===== Full-width banner (height matches other pages) ===== */}
      <div
        className="w-full px-6 md:px-8 py-5 md:py-6 flex items-center gap-3"
        style={{ backgroundColor: palette.banner }}
      >
        <BellIcon />
        <p
          className="text-base md:text-lg leading-relaxed"
          style={{ color: palette.header }}
        >
          Use the buttons below to navigate between staff and client schedules.
        </p>
      </div>

<<<<<<< HEAD
      {/* Sub-headings */}
      <div className="w-full flex h-[600px]">
        {/* Left side */}
        <div
          className="flex justify-center items-center w-1/2"
          style={{ backgroundColor: palette.white }}
        >
          <button
            className="text-lg md:text-4xl font-semibold hover:underline"
            style={{ color: palette.header }}
            onClick={() => router.push('/management_dashboard/staff_schedule')}
          >
            Staff Schedule
          </button>
        </div>
        {/* Right side */}
        <div
          className="flex justify-center items-center w-1/2"
          style={{ backgroundColor: palette.pageBg }}
        >
          <button
            className="text-lg md:text-4xl font-semibold hover:underline"
            style={{ color: palette.header }}
=======
            {/* ===== Uniform button grid section ===== */}
      <div
        className="flex-1 flex items-center justify-center px-10 py-12"
        style={{ backgroundColor: palette.white }}
      >
        <div className="grid grid-cols-1 sm:grid-cols-2 lg:grid-cols-3 gap-10 w-full max-w-6xl">
          {/* Button 1 */}
          <DashboardButton
            label="Client Schedule"
            icon={CalendarDays}
>>>>>>> 4d495a72
            onClick={() => router.push('/calendar_dashboard')}
          />
          {/* Button 2 */}
          <DashboardButton
            label="Staff Schedule"
            icon={Users}
            onClick={() => router.push('/staff_schedule_calendar')}
          />
          {/* Button 3 */}
          <DashboardButton
            label="Budget Report"
            icon={FileText}
            onClick={() => router.push('/calendar_dashboard/budget_report')}
          />
          {/* Button 4 */}
          <DashboardButton
            label="Transactions"
            icon={Receipt}
            onClick={() => router.push('/calendar_dashboard/transaction_history')}
          />
          {/* Button 5 */}
          <DashboardButton
            label="Family Requests"
            icon={ClipboardList}
            onClick={() => router.push('/request-log-page')}
          />
          {/* Button 6 */}
          <DashboardButton
            label="FAQ"
            icon={HelpCircle}
            onClick={() => router.push('/faq')}
          />
        </div>
      </div>


      {/* ===== Main content — borderless, full-bleed section ===== */}
      <section className="w-full flex-1">
        <div className="w-full px-6 md:px-10 py-8 md:py-10">
          {/* TODO: Insert dashboard widgets here */}
        </div>
      </section>
    </div>
  );
}

/* ===== Helper icons (SVG only; no external deps) ===== */

function BellIcon() {
  return (
    <svg
      width="18"
      height="18"
      viewBox="0 0 24 24"
      fill="currentColor"
      className="text-[#4A0A0A]"
      aria-hidden="true"
    >
      <path d="M12 2a6 6 0 00-6 6v3.586l-1.707 1.707A1 1 0 005 15h14a1 1 0 00.707-1.707L18 11.586V8a6 6 0 00-6-6zm0 20a3 3 0 01-3-3h6a3 3 0 01-3 3z" />
    </svg>
  );
}

function DashboardButton({
  label,
  icon: Icon,
  onClick,
}: {
  label: string;
  icon: React.ElementType;
  onClick: () => void;
}) {
  return (
    <button
      onClick={onClick}
      className="flex flex-col items-center justify-center rounded-2xl shadow-lg bg-[#F5D8C2] hover:bg-[#F2C9AA] transition-all duration-300 p-10 border-2 border-[#3A0000]/20"
    >
      <Icon className="w-14 h-14 mb-4 text-[#3A0000]" />
      <span className="text-2xl font-semibold text-[#3A0000]">{label}</span>
    </button>
  );
}

<|MERGE_RESOLUTION|>--- conflicted
+++ resolved
@@ -20,7 +20,7 @@
   Receipt,
   ClipboardList,
   HelpCircle,
-} from "lucide-react";
+} from 'lucide-react';
 
 const palette = {
   header: '#3A0000',
@@ -45,7 +45,9 @@
       if (isMock) {
         let r = (getViewerRoleFE() as Role) || null;
         if (!r) {
-          const em = (localStorage.getItem('lastLoginEmail') || '').toLowerCase();
+          const em = (
+            localStorage.getItem('lastLoginEmail') || ''
+          ).toLowerCase();
           if (em.includes('carer')) r = 'carer';
           else if (em.includes('management')) r = 'management';
           else if (em.includes('family')) r = 'family';
@@ -209,32 +211,7 @@
         </p>
       </div>
 
-<<<<<<< HEAD
-      {/* Sub-headings */}
-      <div className="w-full flex h-[600px]">
-        {/* Left side */}
-        <div
-          className="flex justify-center items-center w-1/2"
-          style={{ backgroundColor: palette.white }}
-        >
-          <button
-            className="text-lg md:text-4xl font-semibold hover:underline"
-            style={{ color: palette.header }}
-            onClick={() => router.push('/management_dashboard/staff_schedule')}
-          >
-            Staff Schedule
-          </button>
-        </div>
-        {/* Right side */}
-        <div
-          className="flex justify-center items-center w-1/2"
-          style={{ backgroundColor: palette.pageBg }}
-        >
-          <button
-            className="text-lg md:text-4xl font-semibold hover:underline"
-            style={{ color: palette.header }}
-=======
-            {/* ===== Uniform button grid section ===== */}
+      {/* ===== Uniform button grid section ===== */}
       <div
         className="flex-1 flex items-center justify-center px-10 py-12"
         style={{ backgroundColor: palette.white }}
@@ -244,7 +221,6 @@
           <DashboardButton
             label="Client Schedule"
             icon={CalendarDays}
->>>>>>> 4d495a72
             onClick={() => router.push('/calendar_dashboard')}
           />
           {/* Button 2 */}
@@ -263,7 +239,9 @@
           <DashboardButton
             label="Transactions"
             icon={Receipt}
-            onClick={() => router.push('/calendar_dashboard/transaction_history')}
+            onClick={() =>
+              router.push('/calendar_dashboard/transaction_history')
+            }
           />
           {/* Button 5 */}
           <DashboardButton
@@ -279,7 +257,6 @@
           />
         </div>
       </div>
-
 
       {/* ===== Main content — borderless, full-bleed section ===== */}
       <section className="w-full flex-1">
@@ -326,5 +303,4 @@
       <span className="text-2xl font-semibold text-[#3A0000]">{label}</span>
     </button>
   );
-}
-
+}