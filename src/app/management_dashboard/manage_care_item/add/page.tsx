/**
 * File path: /management_dashboard/manage_care_item/add/page.tsx
 * Front-end Author: Qingyue Zhao
 * Back-end Author: Zahra Rizqita
 * Last Update: 2025-10-02
 *
 * Description:
 * - This page provides the "Add New Care Item" form for management users.
 * - Built on top of the shared <DashboardChrome /> component to ensure consistent
 *   layout and navigation across the application.
 * - Allows selecting the active client, and creating a new care task with details:
 *   category, name, date range, repeat interval, status, etc.
 * - Tasks are stored in localStorage (mock mode) and persisted across reloads.
 * - Buttons at the bottom support Cancel (navigate back) and Add (save task).
 *
 * Updated by Denise Alexander (16/10/2025): Fixed active client usage, client dropdown
 * now works correctly.
 *
<<<<<<< HEAD
 * Last Updated by Zahra Rizqita (17/10/2025): Remove status in adding page
=======
 * Last Updated by Denise Alexander (20/10/2025): UI design and layout changes for readability,
 * consistency and better navigation.
>>>>>>> 7d7e222b
 */

'use client';

import { useRouter } from 'next/navigation';
import { useState, useEffect, useMemo } from 'react';
import DashboardChrome from '@/components/top_menu/client_schedule';
import { fetchCareItemCatalog, type CareItemOption } from '@/lib/catalog';
import {
  getViewerRole,
  getClients,
  getActiveClient,
  setActiveClient,
  type Client as ApiClient,
} from '@/lib/data';

// --------- Type Definitions ---------
type Role = 'carer' | 'family' | 'management';

type ClientLite = {
  id: string;
  name: string;
  orgAccess?: 'approved' | 'pending' | 'revoked';
};

type ApiClientWithAccess = ApiClient & {
  orgAccess?: 'approved' | 'pending' | 'revoked';
};

type UiClient = { id: string; name: string };

type Unit = 'day' | 'week' | 'month' | 'year';

type CatalogItem = {
  category: string;
  tasks: { label: string; slug: string }[];
};

const chromeColors = {
  header: '#3A0000',
  banner: '#F9C9B1',
  text: '#2b2b2b',
  pageBg: '#FAEBDC',
};

export default function AddTaskPage() {
  const router = useRouter();

  // Added catalog implementation
  const [catalog, setCatalog] = useState<CatalogItem[]>([]);

  // State
  const [careItemOptions, setCareItemOptions] = useState<CareItemOption[]>([]);
  const [careItemLoading, setCareItemLoading] = useState(false);

  // Form states
  const [label, setLabel] = useState('');
  const [status, setStatus] = useState('Due');
  const [category, setCategory] = useState('');
  const [dateFrom, setDateFrom] = useState('');
  const [dateTo, setDateTo] = useState('');
  const [notes, setNotes] = useState('');

  const [frequencyCountStr, setFrequencyCountStr] = useState<string>('');
  const [frequencyUnit, setFrequencyUnit] = useState<Unit>('day');

  /* ------------------------------ Role ------------------------------ */
  const [role, setRole] = useState<Role>('carer'); // default

  useEffect(() => {
    (async () => {
      try {
        const r = await getViewerRole();
        setRole(r);
      } catch (err) {
        console.error('Failed to get role.', err);
        setRole('carer'); // fallback
      }
    })();
  }, []);

  /* ---------------------------- Clients ----------------------------- */
  const [clients, setClients] = useState<ClientLite[]>([]);
  const [activeClientId, setActiveClientId] = useState<string | null>(null);
  const [displayName, setDisplayName] = useState<string>('');

  // Load clients + active client on mount
  useEffect(() => {
    (async () => {
      try {
        const list: ApiClient[] = await getClients();
        const mapped: ClientLite[] = (list as ApiClientWithAccess[]).map(
          (c) => ({
            id: c._id,
            name: c.name,
            orgAccess: c.orgAccess,
          })
        );
        setClients(mapped);

        const active = await getActiveClient();
        setActiveClientId(active.id);
        setDisplayName(active.name || '');
      } catch (err) {
        console.error('Failed to fetch clients.', err);
        setClients([]);
        setActiveClientId(null);
        setDisplayName('');
      }
    })();
  }, []);

  // Change active client (persists with helper)
  const onClientChange = async (id: string) => {
    if (!id) {
      setActiveClientId(null);
      setDisplayName('');
      await setActiveClient(null);
      return;
    }
    const c = clients.find((x) => x.id === id);
    const name = c?.name || '';
    setActiveClientId(id);
    setDisplayName(name);
    await setActiveClient(id, name);
  };

  // Load categories
  useEffect(() => {
    (async () => {
      try {
        if (!activeClientId) {
          setCatalog([]);
          return;
        }

        const url = new URL(
          `/api/v1/clients/${activeClientId}/category`,
          window.location.origin
        );
        url.searchParams.set('clientId', activeClientId);

        const res = await fetch(url.toString(), { cache: 'no-store' });
        if (!res.ok) throw new Error('Failed to load categories');

        const data: Array<{ name: string; slug: string }> = await res.json();
        setCatalog(data.map((c) => ({ category: c.name, tasks: [] })));
      } catch {
        setCatalog([]);
      }
    })();
  }, [activeClientId]);

  // Fetching catalog
  useEffect(() => {
    let cancelled = false;
    (async () => {
      if (!category.trim()) {
        setCareItemOptions([]);
        return;
      }
      if (!activeClientId) {
        setCareItemOptions([]);
        return;
      }
      setCareItemLoading(true);

      try {
        const res = await fetch(
          `/api/v1/task_catalog?clientId=${encodeURIComponent(activeClientId)}&category=${encodeURIComponent(category)}`,
          { cache: 'no-store' }
        );
        if (!res.ok) throw new Error('failed -- task catalog');
        const data: { category: string; tasks: CareItemOption[] } =
          await res.json();

        // Safety de-dupe (belt & braces)
        const seen = new Set<string>();
        const uniq: CareItemOption[] = [];
        for (const t of data.tasks ?? []) {
          const norm = t.label.trim().toLowerCase().replace(/\s+/g, ' ');
          if (seen.has(norm)) continue;
          seen.add(norm);
          uniq.push({ label: t.label, slug: t.slug });
        }
        setCareItemOptions(uniq);
      } catch {
        setCareItemOptions([]);
      } finally {
        if (!cancelled) setCareItemLoading(false);
      }
    })();
    return () => {
      cancelled = true;
    };
  }, [category]);

  // const statusOptions = useMemo(() => ['Pending', 'Due', 'Completed'], []);

  const onCreate = async () => {
    if (!activeClientId) {
      alert('Please select a client first.');
      return;
    }

    const name = label.trim();
    if (!name) {
      alert('Please enter the task name.');
      return;
    }
    if (!category.trim()) {
      alert('Please enter a category.');
      return;
    }

    const countNum = parseInt(frequencyCountStr, 10);
    const hasFrequency = Number.isFinite(countNum) && countNum > 0;

    const payload = {
      clientId: activeClientId ?? undefined,
      clientName: displayName,
      label: name,
      status: (status || 'due').toLowerCase(),
      category: category.trim(),
      frequencyCount: hasFrequency ? countNum : undefined,
      frequencyUnit: hasFrequency ? frequencyUnit : undefined,
      dateFrom: dateFrom || undefined,
      dateTo: dateTo || undefined,
      notes: notes.trim() || undefined,
    };

    try {
      const res = await fetch(`/api/v1/clients/${activeClientId}/care_item`, {
        method: 'POST',
        headers: { 'Content-Type': 'application/json' },
        body: JSON.stringify(payload),
      });

      if (!res.ok) {
        const msg = await res.json().catch(() => ({}));
        alert(`Adding task failed: ${msg?.error || res.statusText}`);
        return;
      }

      router.push('/calendar_dashboard');
    } catch (e: unknown) {
      const message = e instanceof Error ? e.message : String(e);
      alert(`Network error: ${message}`);
    }
  };

  return (
    <DashboardChrome
      page="care-add"
      clients={clients}
      onClientChange={onClientChange}
      colors={chromeColors}
    >
      {/* Fill entire area below the topbar */}
      <div className="w-full bg-[#FFF5EC] px-6 py-5">
        {/* Section title bar */}
        <div className="flex items-center justify-between flex-wrap gap-4">
          <h2 className="text-[#3A0000] text-3xl font-semibold">
            Add New Care Item
          </h2>
        </div>

        {/* Divider */}
        <hr className="mt-4 mb-2 w-340 mx-auto border-t border-[#3A0000]/25 rounded-full" />

        {/* Form content */}
        <div className="flex-1 p-16 text-xl">
          <div className="space-y-6 max-w-3xl mx-auto">
            <Field label="Care Item Sub Category">
              <input
                value={label}
                onChange={(e) => setLabel(e.target.value)}
                className="w-full rounded-lg bg-white border border-[#7c5040]/40 px-3 py-2 text-lg outline-none focus:ring-4 focus:ring-[#7c5040]/20 text-black"
                placeholder="e.g., Replace Toothbrush Head"
              />
            </Field>

            <Field label="Category">
              <input
                value={category}
                onChange={(e) => setCategory(e.target.value)}
                className="w-full rounded-lg bg-white border border-[#7c5040]/40 px-3 py-2 text-lg outline-none focus:ring-4 focus:ring-[#7c5040]/20 text-black"
                placeholder="e.g., Appointments"
              />
            </Field>

            <Field label="Date Range">
              <div className="flex items-center gap-3">
                <input
                  type="date"
                  value={dateFrom}
                  onChange={(e) => setDateFrom(e.target.value)}
                  className="w-40 rounded-lg bg-white border border-[#7c5040]/40 px-3 py-2 text-lg outline-none focus:ring-4 focus:ring-[#7c5040]/20 text-black"
                />
                <span className="text-[#1c130f] text-lg">to</span>
                <input
                  type="date"
                  value={dateTo}
                  onChange={(e) => setDateTo(e.target.value)}
                  min={dateFrom || undefined}
                  className="w-40 rounded-lg bg-white border border-[#7c5040]/40 px-3 py-2 text-lg outline-none focus:ring-4 focus:ring-[#7c5040]/20 text-black"
                />
              </div>
            </Field>

            <Field label="Repeat Every">
              <div className="flex items-center gap-3">
                <input
                  type="text"
                  inputMode="numeric"
                  pattern="[0-9]*"
                  value={frequencyCountStr}
                  onChange={(e) =>
                    setFrequencyCountStr(e.target.value.replace(/[^\d]/g, ''))
                  }
                  className="w-28 rounded-lg bg-white border border-[#7c5040]/40 px-3 py-2 text-lg outline-none focus:ring-4 focus:ring-[#7c5040]/20 text-black"
                  placeholder="e.g., 90"
                />
                <select
                  value={frequencyUnit}
                  onChange={(e) => setFrequencyUnit(e.target.value as Unit)}
                  className="w-40 rounded-lg bg-white border border-[#7c5040]/40 px-3 py-2 text-lg outline-none focus:ring-4 focus:ring-[#7c5040]/20 text-black"
                >
                  <option value="day">day(s)</option>
                  <option value="week">week(s)</option>
                  <option value="month">month(s)</option>
                  <option value="year">year(s)</option>
                </select>
              </div>
            </Field>
            <Field label="Notes">
              <input
                value={notes}
                onChange={(e) => setNotes(e.target.value)}
                className="w-full rounded-lg bg-white border border-[#7c5040]/40 px-3 py-2 text-lg outline-none focus:ring-4 focus:ring-[#7c5040]/20 text-black"
                placeholder="e.g., add notes for this care item here"
              />
            </Field>

            {/* Footer buttons */}
            <div className="pt-8 flex items-center justify-center gap-4">
              {/* Cancel Button */}
              <button
                onClick={() => router.push('/calendar_dashboard')}
                className="rounded-md px-5 py-2.5 text-lg font-medium text-[#3A0000] bg-[#F3E9DF] border border-[#D8C6B9] hover:bg-[#E9DED2] transition"
              >
                Cancel
              </button>

              {/* Add Button */}
              <button
                onClick={onCreate}
                className="rounded-md px-5 py-2.5 text-lg font-medium text-white bg-[#3A0000] hover:bg-[#502121] transition"
              >
                Add
              </button>
            </div>
          </div>
        </div>
      </div>
    </DashboardChrome>
  );
}

function Field({
  label,
  children,
}: {
  label: string;
  children: React.ReactNode;
}) {
  return (
    <div className="grid grid-cols-[180px_1fr] items-center gap-4">
      <div className="text-xl font-semibold text-[#1c130f]">{label}</div>
      {children}
    </div>
  );
}<|MERGE_RESOLUTION|>--- conflicted
+++ resolved
@@ -16,12 +16,8 @@
  * Updated by Denise Alexander (16/10/2025): Fixed active client usage, client dropdown
  * now works correctly.
  *
-<<<<<<< HEAD
- * Last Updated by Zahra Rizqita (17/10/2025): Remove status in adding page
-=======
  * Last Updated by Denise Alexander (20/10/2025): UI design and layout changes for readability,
  * consistency and better navigation.
->>>>>>> 7d7e222b
  */
 
 'use client';
