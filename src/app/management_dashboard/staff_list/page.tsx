--- conflicted
+++ resolved
@@ -130,13 +130,6 @@
       headerTitle="Staff Schedule"
       navItems={[
         { label: 'Staff List', href: '/management_dashboard/staff_list' },
-<<<<<<< HEAD
-        {
-          label: 'Assign Carer',
-          href: '/management_dashboard/assign_carer/manage',
-        },
-=======
->>>>>>> 5b0887ab
       ]}
       showClientPicker={false}
       bannerTitle=""
@@ -147,10 +140,6 @@
         banner: colors.banner,
         text: colors.text,
       }}
-<<<<<<< HEAD
-      onLogoClick={() => router.push('/empty_dashboard')}
-=======
->>>>>>> 5b0887ab
     >
       {/* Page body */}
       <div className="w-full h-full" style={{ backgroundColor: colors.pageBg }}>
@@ -206,19 +195,11 @@
                 {loading ? (
                   <div className="h-full flex items-center justify-center text-gray-600">
                     Loading staff...
-<<<<<<< HEAD
                   </div>
                 ) : error ? (
                   <div className="h-full flex items-center justify-center text-red-600">
                     {error}
                   </div>
-=======
-                  </div>
-                ) : error ? (
-                  <div className="h-full flex items-center justify-center text-red-600">
-                    {error}
-                  </div>
->>>>>>> 5b0887ab
                 ) : filtered.length === 0 ? (
                   <div className="h-full flex items-center justify-center text-gray-600">
                     No staff found
@@ -267,29 +248,11 @@
                             )}
                             {s.role && (
                               <div className="text-sm text-black/70">
-<<<<<<< HEAD
-                                {s.role}
-=======
                                 {capitalise(s.role)}
->>>>>>> 5b0887ab
                               </div>
                             )}
                           </div>
                         </div>
-<<<<<<< HEAD
-                        {/* Status badge */}
-                        {s.status && (
-                          <span
-                            className={`px-3 py-1 rounded-full text-sm font-semibold ${
-                              s.status === 'active'
-                                ? 'bg-green-100 text-green-800'
-                                : 'bg-red-100 text-red-800'
-                            }`}
-                          >
-                            Active
-                          </span>
-                        )}
-=======
                         {/* Remove button */}
                         <button
                           onClick={(e) => {
@@ -301,7 +264,6 @@
                         >
                           Remove
                         </button>
->>>>>>> 5b0887ab
                       </li>
                     ))}
                   </ul>
