--- conflicted
+++ resolved
@@ -1,37 +1,42 @@
 /*
  * File path: /calendar_dashboard/add_transaction/page.tsx
-<<<<<<< HEAD
  * Frontend Author: Devni Wijesinghe (refactor to use DashboardChrome by QY)
  * Backend Author: Zahra Rizqita
-=======
- * Front-end Author: Devni Wijesinghe (refactor to use DashboardChrome by QY)
  *
  * Last Updated by Denise Alexander (20/10/2025): UI design and layout changes for readability,
  * consistency and better navigation.
->>>>>>> 7d7e222b
  */
 
 'use client';
 
-import React, { useEffect, useMemo, useRef, useState, Suspense } from 'react';
+import React, { useState, useEffect, useMemo, Suspense } from 'react';
 import { useRouter } from 'next/navigation';
 import DashboardChrome from '@/components/top_menu/client_schedule';
-<<<<<<< HEAD
-import { toISODateOnly } from '@/lib/care-item-helpers/date-helpers';
-
-import { slugify } from '@/lib/slug';
-=======
-import { useTransactions } from '@/context/TransactionContext';
-import { ArrowLeft } from 'lucide-react';
->>>>>>> 7d7e222b
+import { getAvailableYears } from '@/lib/budget-helpers';
 
 import {
+  getViewerRole,
   getClients,
   getActiveClient,
   setActiveClient,
   type Client as ApiClient,
 } from '@/lib/data';
 
+import { getTransactionsFE } from '@/lib/transaction-helpers';
+
+// --------- Type Definitions ---------
+type Role = 'carer' | 'family' | 'management';
+
+type ApiTransaction = {
+  id: string;
+  clientId: string;
+  type: string;
+  date: string;
+  madeBy: string;
+  items: string[];
+  receipt: string;
+};
+
 type ClientLite = {
   id: string;
   name: string;
@@ -42,98 +47,54 @@
   orgAccess?: 'approved' | 'pending' | 'revoked';
 };
 
-import {
-  addTransactionFE,
-  getRefundablesFE,
-  type CreatePurchaseBody,
-  type CreateRefundBody,
-  type PurchaseLineInput,
-  type RefundableLine,
-} from '@/lib/transaction-helpers';
-
-import {
-  getBudgetCategories,
-  getBudgetRows,
-  type CategoryLite,
-  type BudgetRow,
-} from '@/lib/budget-helpers';
-import { TypeQueryNode } from 'typescript';
-
 const colors = {
-  pageBg: '#FAEBDC',
-  sectionBar: '#3A0000',
-  label: '#000000',
-  inputBorder: '#6C2B2B',
+  header: '#3A0000',
   banner: '#F9C9B1',
-  header: '#3A0000',
-  help: '#ED5F4F',
-  btnPill: '#D2BCAF',
-  btnPillHover: '#C7AEA0',
-  fileBtn: '#E8D8CE',
+  text: '#000000',
 };
 
-type transKind = 'Purchase' | 'Refund';
-type CarerLite = { id: string; name: string };
-type CatLite = { id: string; name: string };
-type CareItemLite = {
-  id: string;
-  label: string;
-  slug: string;
-  categoryId: string;
-};
-
-type AccessUser = {
-  _id: string;
-  fullName: string;
-  email: string;
-  role: 'family' | 'management' | 'carer';
-};
-
-async function fetchCarersForClient(
-  clientId: string,
-  signal?: AbortSignal
-): Promise<CarerLite[]> {
-  const res = await fetch(
-    `/api/v1/clients/${encodeURIComponent(clientId)}/access`,
-    { cache: 'no-store', signal }
-  );
-  if (!res.ok) throw new Error('Failed to load access users');
-  const data = (await res.json()) as Array<{
-    _id: string;
-    fullName: string;
-    email: string;
-    role: 'family' | 'management' | 'carer';
-  }>;
-  // filter only carers
-  return data
-    .filter((u) => u.role === 'carer')
-    .map((u) => ({ id: u._id, name: u.fullName, email: u.email }));
-}
-
-export default function AddTransactionPage() {
+export default function TransactionHistoryPage() {
   return (
-    <Suspense fallback={<div className="p-6 text-gray-600">Loading…</div>}>
-      <AddTransactionInner />
+    <Suspense fallback={<div className="p-6 text-gray-600">Loading transactions…</div>}>
+      <TransactionHistoryInner />
     </Suspense>
   );
 }
 
-function AddTransactionInner() {
+function TransactionHistoryInner() {
   const router = useRouter();
-  const [transType, setTransType] = useState<transKind>('Purchase');
-  const [date, setDate] = useState<string>(() => toISODateOnly(new Date()));
+
+  // Loading flags
   const [load, setLoad] = useState({
     clients: true,
-    carers: true,
-    catalog: true,
-    refundables: false,
+    years: true,
+    rows: true,
   });
-  const loadAny =
-    load.clients || load.carers || load.catalog || load.refundables;
-
-  const year = useMemo(() => new Date(date).getFullYear(), [date]);
-
-  /* ---------- Top bar client dropdown ---------- */
+  const [errorText, setErrorText] = useState('');
+  const loadingAny = load.clients || load.years || load.rows;
+
+  // Transactions
+  const [rows, setRows] = useState<ApiTransaction[]>([]);
+
+  // Filters
+  const [search, setSearch] = useState<string>('');
+
+  /* ------------------------------ Role ------------------------------ */
+  const [role, setRole] = useState<Role>('carer'); // default
+
+  useEffect(() => {
+    (async () => {
+      try {
+        const r = await getViewerRole();
+        setRole(r);
+      } catch (err) {
+        console.error('Failed to get role.', err);
+        setRole('carer'); 
+      }
+    })();
+  }, []);
+
+  /* ---------------------------- Clients ----------------------------- */
   const [clients, setClients] = useState<ClientLite[]>([]);
   const [activeClientId, setActiveClientId] = useState<string | null>(null);
   const [displayName, setDisplayName] = useState<string>('');
@@ -144,13 +105,11 @@
       setLoad((s) => ({ ...s, clients: true }));
       try {
         const list: ApiClient[] = await getClients();
-        const mapped: ClientLite[] = (list as ApiClientWithAccess[]).map(
-          (c) => ({
-            id: c._id,
-            name: c.name,
-            orgAccess: c.orgAccess,
-          })
-        );
+        const mapped: ClientLite[] = (list as ApiClientWithAccess[]).map((c) => ({
+          id: c._id,
+          name: c.name,
+          orgAccess: c.orgAccess,
+        }));
         setClients(mapped);
 
         const active = await getActiveClient();
@@ -167,6 +126,7 @@
     })();
   }, []);
 
+  // Change active client 
   const onClientChange = async (id: string) => {
     if (!id) {
       setActiveClientId(null);
@@ -181,1030 +141,188 @@
     await setActiveClient(id, name);
   };
 
-  /* ---------- Carer dropdown ---------- */
-  const [carers, setCarers] = useState<CarerLite[]>([]);
-  const [madeByUserId, setMadeByUserId] = useState('demo-user-id'); // which carer
-  const [madeByFallback, setMadeByFallback] = useState<string>('');
-
-  useEffect(() => {
-    const abort = new AbortController();
-    (async () => {
-      setLoad((s) => ({ ...s, carers: true }));
+  /** Year selection */
+  const [years, setYears] = useState<number[]>([new Date().getFullYear()]);
+  const [year, setYear] = useState<number>(new Date().getFullYear());
+  const [todayDate, setTodaysDate] = useState<string>();
+
+  useEffect(() => {
+    const d = new Date();
+    const fmt = new Intl.DateTimeFormat('en-AU', { dateStyle: 'long', timeZone: 'Australia/Melbourne' });
+    setTodaysDate(fmt.format(d));
+  }, []);
+
+  useEffect(() => {
+    let abort = new AbortController();
+    const loadYears = async () => {
       if (!activeClientId) {
-        setCarers([]);
-        setMadeByUserId('');
+        setYears([]);
+        setLoad((s) => ({ ...s, years: false }));
         return;
       }
+      setLoad((s) => ({ ...s, years: true }));
       try {
-        const list = await fetchCarersForClient(activeClientId, abort.signal);
-        setCarers(list);
-        setMadeByUserId(list[0]?.id ?? '');
-      } catch {
-        setCarers([]);
-        setMadeByUserId('');
+        const list = await getAvailableYears(activeClientId, abort.signal);
+        if (list.length > 0) {
+          setYears(list);
+          if (!list.includes(year)) setYear(list[0]);
+        } else {
+          const curr = new Date().getFullYear();
+          setYears([curr]);
+          setYear(curr);
+        }
+      } catch (e) {
+        console.error('Failed to load years:', e);
+        const curr = new Date().getFullYear();
+        setYears([curr]);
+        setYear(curr);
       } finally {
-        setLoad((s) => ({ ...s, carers: false }));
-      }
-    })();
+        setLoad((s) => ({ ...s, years: false }));
+      }
+    };
+    loadYears();
     return () => abort.abort();
-  }, [activeClientId]);
-  /* ---------- Care Item Catalog + Tasks ---------- */
-  const [categories, setCategories] = useState<CategoryLite[]>([]);
-  const [budgetRows, setBudgetRows] = useState<BudgetRow[]>([]);
-  const [careItems, setCareItems] = useState<CareItemLite[]>([]);
-  useEffect(() => {
-    const abort = new AbortController();
-    (async () => {
-      setLoad((s) => ({ ...s, catalog: true }));
-      if (!activeClientId) {
-        setCategories([]);
-        setCareItems([]);
-        return;
-      }
-      try {
-        const [cats, items] = await Promise.all([
-          fetch(
-            `/api/v1/clients/${encodeURIComponent(activeClientId)}/category`,
-            { cache: 'no-store', signal: abort.signal }
-          ).then(async (r) => {
-            if (!r.ok) throw new Error('cat');
-            const data = (await r.json()) as Array<{
-              _id: string;
-              name: string;
-            }>;
-            return data.map<CategoryLite>((c) => ({
-              id: String(c._id),
-              name: String(c.name),
-            }));
-          }),
-          fetch(
-            `/api/v1/clients/${encodeURIComponent(activeClientId)}/care_item/transaction`,
-            { cache: 'no-store', signal: abort.signal }
-          ).then(async (r) => {
-            if (!r.ok) throw new Error('ci');
-            const data = (await r.json()) as Array<{
-              _id: string;
-              label: string;
-              slug: string;
-              categoryId: string;
-            }>;
-            return data.map<CareItemLite>((ci) => ({
-              id: String(ci._id),
-              label: String(ci.label),
-              slug: String(ci.slug),
-              categoryId: String(ci.categoryId),
-            }));
-          }),
-        ]);
-        setCategories(cats);
-        setCareItems(items);
-      } catch {
-        setCategories([]);
-        setCareItems([]);
-      } finally {
-        setLoad((s) => ({ ...s, catalog: false }));
-      }
-    })();
-    return () => abort.abort();
-  }, [activeClientId]);
-
-  const careItemsByCategoryId = useMemo(() => {
-    const m = new Map<string, CareItemLite[]>();
-    careItems.forEach((ci) => {
-      const arr = m.get(ci.categoryId) ?? [];
-      arr.push(ci);
-      m.set(ci.categoryId, arr);
-    });
-    // sort by label for nicer UX
-    m.forEach((arr) => arr.sort((a, b) => a.label.localeCompare(b.label)));
-    return m;
-  }, [careItems]);
-
-  /* ---------- Form state ---------- */
-  const [note, setNote] = useState('');
-  const [receiptFile, setReceiptFile] = useState<File | null>(null);
-
-  const fileInputRef = useRef<HTMLInputElement | null>(null);
-
-  type PurchaseLine = {
-    id: string;
-    categoryId: string;
-    categoryName: string;
-    careItemSlug: string;
-    label: string;
-    amount: string;
-  };
-  // Purchase lines
-  const [purchaseLines, setPurchaseLines] = useState<PurchaseLine[]>([
-    {
-      id: 'p1',
-      categoryId: '',
-      categoryName: '',
-      careItemSlug: '',
-      label: '',
-      amount: '',
-    },
-  ]);
-
-  const addPurchaseLine = () =>
-    setPurchaseLines((prev) => [
-      ...prev,
-      {
-        id: `l${Date.now()}`,
-        categoryId: '',
-        categoryName: '',
-        careItemSlug: '',
-        label: '',
-        amount: '',
-      },
-    ]);
-
-  const removePurchaseLine = (id: string) =>
-    setPurchaseLines((prev) =>
-      prev.length > 1 ? prev.filter((l) => l.id !== id) : prev
-    );
-
-  const updatePurchaseLine = (id: string, patch: Partial<PurchaseLine>) =>
-    setPurchaseLines((prev) =>
-      prev.map((l) => (l.id === id ? { ...l, ...patch } : l))
-    );
-
-  /* --------------------------- Refund -------------------------------*/
-  const [refundables, setRefundables] = useState<RefundableLine[]>([]);
-  const [refundLines, setRefundLines] = useState<
-    {
-      id: string;
-      categoryId: string;
-      careItemSlug: string;
-      occurrenceKey: string;
-      amount: string;
-    }[]
-  >([
-    {
-      id: 'r1',
-      categoryId: '',
-      careItemSlug: '',
-      occurrenceKey: '',
-      amount: '',
-    },
-  ]);
-
-  useEffect(() => {
-    const abort = new AbortController();
-    (async () => {
-      if (!activeClientId || transType !== 'Refund') {
-        setRefundables([]);
-        setLoad((s) => ({ ...s, refundables: false }));
-        return;
-      }
-      setLoad((s) => ({ ...s, refundables: true }));
-      try {
-        const rows = await getRefundablesFE(activeClientId, year, abort.signal);
-        setRefundables(rows);
-      } catch {
-        setRefundables([]);
-      } finally {
-        setLoad((s) => ({ ...s, refundables: false }));
-      }
-    })();
-    return () => abort.abort();
-  }, [activeClientId, year, transType]);
-
-  const addRefundLine = () =>
-    setRefundLines((prev) => [
-      ...prev,
-      {
-        id: `r${Date.now()}`,
-        categoryId: '',
-        careItemSlug: '',
-        occurrenceKey: '',
-        amount: '',
-      },
-    ]);
-
-  const removeRefundLine = (id: string) =>
-    setRefundLines((prev) =>
-      prev.length > 1 ? prev.filter((l) => l.id !== id) : prev
-    );
-
-  const updateRefundLine = (
-    id: string,
-    patch: Partial<(typeof refundLines)[number]>
-  ) =>
-    setRefundLines((prev) =>
-      prev.map((l) => (l.id === id ? { ...l, ...patch } : l))
-    );
-
-  // Lookup for refund dropdown
-  const catNameById = useMemo(() => {
-    const m = new Map<string, string>();
-    categories.forEach((c) => m.set(c.id, c.name));
-    return m;
-  }, [categories]);
-
-  const purchasedCatIds = useMemo(
-    () => Array.from(new Set(refundables.map((r) => r.categoryId))),
-    [refundables]
-  );
-
-  const purchasedItemSlugsByCategory = useMemo(() => {
-    const m = new Map<string, string[]>();
-    for (const r of refundables) {
-      const arr = m.get(r.categoryId) ?? [];
-      if (!arr.includes(r.careItemSlug)) arr.push(r.careItemSlug);
-      m.set(r.categoryId, arr);
-    }
-    return m;
-  }, [refundables]);
-
-  const refundableByCategory = useMemo(() => {
-    const m = new Map<string, RefundableLine[]>();
-    refundables.forEach((r) => {
-      const arr = m.get(r.categoryId) ?? [];
-      arr.push(r);
-      m.set(r.categoryId, arr) ?? [];
-    });
-    return m;
-  }, [refundables]);
-
-  const catIdsWithRefundables = useMemo(
-    () => Array.from(refundableByCategory.keys()),
-    [refundableByCategory]
-  );
-
-  const itemSlugsByCategory = useMemo(() => {
-    const m = new Map<string, string[]>();
-    refundables.forEach((r) => {
-      const key = r.categoryId;
-      const arr = m.get(key) ?? [];
-      if (!arr.includes(r.careItemSlug)) arr.push(r.careItemSlug);
-      m.set(key, arr);
-    });
-    return m;
-  }, [refundables]);
-
-  const occurrencesByCatAndItem = useMemo(() => {
-    const m = new Map<string, RefundableLine[]>();
-    refundables.forEach((r) => {
-      const key = `${r.categoryId}:${r.careItemSlug}`;
-      const arr = m.get(key) ?? [];
-      arr.push(r);
-      m.set(key, arr);
-    });
-    return m;
-  }, [refundables]);
-
-  /* --------------------------- Submit -------------------------------*/
-  const handleSubmit = async () => {
+  }, [activeClientId]); // eslint-disable-line react-hooks/exhaustive-deps
+
+  // Load transactions whenever client/year changes
+  useEffect(() => {
     if (!activeClientId) {
-      alert('Please select a client in the banner first.');
+      setRows([]);
       return;
     }
-
-    const receiptUrl = receiptFile ? `/uploads/${receiptFile.name}` : undefined;
-
-    const madeByIdToSend =
-      carers.length > 0 && madeByUserId ? madeByUserId : madeByFallback.trim();
-
-    if (!madeByIdToSend) {
-      alert('Please select or enter the carer/user who made this transaction.');
-      return;
-    }
-
-    if (transType === 'Purchase') {
-      if (
-        purchaseLines.some(
-          (l) => !l.categoryId || !l.careItemSlug || !l.amount.trim()
-        )
-      ) {
-        alert('Each purchase line needs Category, Care Item and Amount.');
-        return;
-      }
-      const lines: PurchaseLineInput[] = purchaseLines.map((l) => {
-        const normalizedSlug = (
-          l.careItemSlug || slugify(l.label || '')
-        ).toLowerCase();
-        const fallbackLabel =
-          l.label ||
-          careItems.find(
-            (ci) => ci.categoryId === l.categoryId && ci.slug === l.careItemSlug
-          )?.label ||
-          normalizedSlug;
-        return {
-          categoryId: l.categoryId,
-          careItemSlug: normalizedSlug,
-          label: fallbackLabel,
-          amount: Number(l.amount),
-        };
-      });
-      if (lines.some((l) => !Number.isFinite(l.amount) || l.amount <= 0)) {
-        alert('Amounts must be positive numbers.');
-        return;
-      }
-
-      const payload: CreatePurchaseBody = {
-        type: 'Purchase',
-        date,
-        madeByUserId: madeByIdToSend,
-        receiptUrl,
-        note,
-        lines,
-      };
-
+    (async () => {
+      setLoad((s) => ({ ...s, rows: true }));
+      setErrorText('');
       try {
-        await addTransactionFE(activeClientId, payload);
-        router.push('/calendar_dashboard/transaction_history');
-      } catch (e) {
-        console.error(e);
-        alert('Failed to add transaction.');
-      }
-      return;
-    }
-
-    // Refund branch
-    const chosen = refundLines.filter(
-      (r) =>
-        r.categoryId && r.careItemSlug && r.occurrenceKey && r.amount.trim()
+        const data = await getTransactionsFE(activeClientId, year);
+        setRows(Array.isArray(data) ? data : []);
+      } catch {
+        setErrorText('Failed to load transactions for this client.');
+        setRows([]);
+      } finally {
+        setLoad((s) => ({ ...s, rows: false }));
+      }
+    })();
+  }, [activeClientId, year]);
+
+  /** Filter */
+  const filtered = useMemo(() => {
+    const q = search.trim().toLowerCase();
+    if (!q) return rows;
+    return rows.filter((t) =>
+      [t.type, t.date, t.madeBy, t.receipt, ...t.items].join(' ').toLowerCase().includes(q)
     );
-    if (chosen.length === 0) {
-      alert('Select at least one refund line with a valid amount.');
-      return;
-    }
-
-    for (const r of chosen) {
-      const [refundOfTransId, refundOfLineId] = r.occurrenceKey.split(':');
-      const occ = refundables.find(
-        (o) =>
-          o.purchaseTransId === refundOfTransId && o.lineId === refundOfLineId
-      );
-      const amt = Number(r.amount);
-      if (!occ || !Number.isFinite(amt) || amt <= 0) {
-        alert('Invalid refund amount.');
-        return;
-      }
-      if (amt > occ.remainingRefundable) {
-        alert(
-          `Refund for "${occ.label ?? occ.careItemSlug}" exceeds remaining ($${occ.remainingRefundable.toFixed(2)}).`
-        );
-        return;
-      }
-    }
-
-    const refundPayload: CreateRefundBody = {
-      type: 'Refund',
-      date,
-      madeByUserId: madeByIdToSend,
-      receiptUrl,
-      note,
-      lines: chosen.map((r) => {
-        const [refundOfTransId, refundOfLineId] = r.occurrenceKey.split(':');
-        return {
-          refundOfTransId,
-          refundOfLineId,
-          amount: Number(r.amount),
-        };
-      }),
-    };
-
-    try {
-      await addTransactionFE(activeClientId, refundPayload);
-      router.push('/calendar_dashboard/transaction_history');
-    } catch (e) {
-      console.error(e);
-      alert('Failed to add refund.');
-    }
-  };
-
-  const inputCls =
-    'h-12 w-[600px] rounded-sm px-3 bg-white text-black outline-none border';
-  const inputStyle = { borderColor: colors.inputBorder };
+  }, [rows, search]);
 
   return (
     <DashboardChrome
       page="transactions"
       clients={clients}
       onClientChange={onClientChange}
-      colors={{ header: colors.header, banner: colors.banner, text: '#000' }}
+      colors={colors}
     >
-<<<<<<< HEAD
-      <div
-        className="flex-1 h-[680px] overflow-auto"
-        style={{ backgroundColor: colors.pageBg }}
-        aria-busy={loadAny}
-      >
-        {/* Section bar */}
-        <div
-          className="w-full flex items-center justify-between px-8 py-4 text-white text-3xl font-extrabold"
-          style={{ backgroundColor: colors.sectionBar }}
-        >
-          <span>Add Transaction</span>
+      {/* Main content */}
+      <div className="flex-1 h-[680px] bg-white/80 overflow-auto" aria-busy={loadingAny}>
+        {/* Header bar */}
+        <div className="w-full flex items-center justify-between px-6 py-5" style={{ backgroundColor: colors.header }}>
+          {/* Left side: Title */}
           <div className="flex items-center gap-4">
-=======
-      <div className="flex-1 min-h-screen bg-[#FFF5EC] overflow-auto">
-        <div className="w-full px-6 py-3">
-          {/* Section bar */}
-          <div className="flex items-center justify-between text-[#3A0000] px-6 py-5 mb-3">
-            <h2 className="text-3xl font-semibold">Add Transaction</h2>
-
->>>>>>> 7d7e222b
-            <button
-              onClick={() =>
-                router.push('/calendar_dashboard/transaction_history')
-              }
-<<<<<<< HEAD
-              className="text-lg font-semibold text-white hover:underline"
+            <h1 className="text-2xl font-bold text-white">Transaction History</h1>
+            <span className="text-white/90 font-bold text-sm">View year:</span>
+            <select
+              value={String(year)}
+              onChange={(e) => setYear(Number(e.target.value))}
+              className="rounded bg-white text-black px-2 py-1 text-sm"
+              aria-label="Select year to view transactions"
+              title="View transaction history of year"
+              disabled={loadingAny}
             >
-              &lt; Back
-            </button>
-=======
-              className="flex items-center gap-2 text-lg font-semibold text-[#3A0000] bg-[#EAD8C8] hover:bg-[#DFC8B4] border border-[#D4B8A0] rounded-md px-4 py-2 transition"
-            >
-              <ArrowLeft size={22} strokeWidth={2.5} />
-              Back
-            </button>
-          </div>
-
-          {/* Divider */}
-          <hr className="mt-4 mb-4 w-340 mx-auto border-t border-[#3A0000]/25 rounded-full" />
-        </div>
-
-        {/* Form area */}
-        <div className="w-full max-w-[1120px] mx-auto px-25 py-8">
-          <div className="grid grid-cols-[280px_1fr] gap-y-8 gap-x-10">
-            {/* Category */}
-            <label
-              className="self-center text-2xl font-extrabold"
-              style={{ color: colors.label }}
-            >
-              Care Item Category
-            </label>
-            <select
-              value={category}
-              onChange={(e) => {
-                setCategory(e.target.value);
-                setTaskName('');
-              }}
-              className={`${inputCls} appearance-none`}
-              style={inputStyle}
-            >
-              <option value="">- Select a category -</option>
-              {catalog.map((c) => (
-                <option key={c.category} value={c.category}>
-                  {c.category}
+              {years.map((y) => (
+                <option key={y} value={y}>
+                  {y}
                 </option>
               ))}
             </select>
-
-            {/* Care Item Sub Category */}
-            <label
-              className="self-center text-2xl font-extrabold"
-              style={{ color: colors.label }}
-            >
-              Care Item Sub Category
-            </label>
-            <select
-              value={taskName}
-              onChange={(e) => setTaskName(e.target.value)}
-              disabled={!activeClientId || !category}
-              className={`${inputCls} appearance-none`}
-              style={inputStyle}
-            >
-              {!category ? (
-                <option value="">- Select a category first -</option>
-              ) : tasksForClientAndCategory.length === 0 ? (
-                <option value="">No tasks available</option>
-              ) : (
-                <>
-                  <option value="">Select a Care Item</option>
-                  {tasksForClientAndCategory.map((t: ApiTask) => (
-                    <option key={t.id} value={t.title}>
-                      {t.title}
-                    </option>
-                  ))}
-                </>
-              )}
-            </select>
-
-            {/* Date */}
-            <label
-              className="self-center text-2xl font-extrabold"
-              style={{ color: colors.label }}
-            >
-              Date
-            </label>
-            <input
-              type="date"
-              value={date}
-              onChange={(e) => setDate(e.target.value)}
-              className={inputCls}
-              style={inputStyle}
-            />
-
-            {/* Carer Name */}
-            <label
-              className="self-center text-2xl font-extrabold"
-              style={{ color: colors.label }}
-            >
-              Carer Name
-            </label>
-            <input
-              type="text"
-              value={carer}
-              onChange={(e) => setCarer(e.target.value)}
-              className={inputCls}
-              style={inputStyle}
-              placeholder="Enter carer name"
-            />
-
-            {/* Upload Receipt */}
-            <label
-              className="self-center text-2xl font-extrabold"
-              style={{ color: colors.label }}
-            >
-              Upload Receipt
-            </label>
-            <div className="flex items-center gap-4">
+          </div>
+
+          {/* Right side: Add button + Search bar */}
+          <div className="flex items-center gap-7">
+            {role === 'carer' && (
+              <button
+                className="px-4 py-2 rounded-md font-semibold text-black"
+                style={{ backgroundColor: '#FFA94D' }}
+                onClick={() => router.push('/calendar_dashboard/budget_report/add_transaction')}
+                disabled={loadingAny}
+              >
+                Add new transaction
+              </button>
+            )}
+            <div className="flex items-center gap-2 bg-white rounded-lg px-3 py-2">
               <input
-                ref={fileInputRef}
-                type="file"
-                accept="image/*,.pdf"
-                className="hidden"
-                onChange={(e) => {
-                  if (e.target.files?.length) setReceiptFile(e.target.files[0]);
-                }}
+                type="text"
+                placeholder="Search"
+                value={search}
+                onChange={(e) => setSearch(e.target.value)}
+                className="border-none focus:outline-none w-56 text-black text-sm"
+                disabled={loadingAny}
               />
-              <button
-                type="button"
-                onClick={() => fileInputRef.current?.click()}
-                className="px-4 py-2 rounded-md font-semibold"
-                style={{
-                  backgroundColor: colors.fileBtn,
-                  border: `1px solid ${colors.inputBorder}`,
-                  color: '#1a1a1a',
-                }}
-              >
-                Choose file
-              </button>
-              <span className="text-black">
-                {receiptFile ? receiptFile.name : 'No file chosen'}
-              </span>
             </div>
           </div>
-
-          {/* Footer buttons */}
-          <div className="mt-14 flex items-center justify-center gap-40">
-            <div className="pt-8 flex items-center justify-center gap-6">
-              {/* Cancel Button */}
-              <button
-                onClick={() => router.push('/calendar_dashboard')}
-                className="rounded-md px-5 py-2.5 text-lg font-medium text-[#3A0000] bg-[#F3E9DF] border border-[#D8C6B9] hover:bg-[#E9DED2] transition"
-              >
-                Cancel
-              </button>
-
-              {/* Add Button */}
-              <button
-                onClick={handleSubmit}
-                className="rounded-md px-5 py-2.5 text-lg font-medium text-white bg-[#3A0000] hover:bg-[#502121] transition"
-              >
-                Add
-              </button>
-            </div>
->>>>>>> 7d7e222b
-          </div>
         </div>
 
-        {/* Form area */}
-        <div className="w-full max-w-[900px] mx-auto px-6 py-8">
-          {loadAny ? (
-            <div
-              className="text-center py-24 text-gray-600 text-xl font-medium"
-              aria-busy="true"
-            >
-              Loading transaction form…
-            </div>
+        {/* Table full width */}
+        <div className="w-full overflow-auto">
+          {loadingAny ? (
+            <div className="p-6 text-gray-600 text-center text-base font-medium">Loading transactions…</div>
+          ) : errorText ? (
+            <div className="p-6 text-red-600">{errorText}</div>
           ) : (
-            <div className="grid grid-cols-1 gap-6">
-              {/* Type */}
-              <div className="flex flex-col gap-2">
-                <label
-                  className="text-2xl font-extrabold"
-                  style={{ color: colors.label }}
-                >
-                  Transaction Type
-                </label>
-                <select
-                  value={transType}
-                  onChange={(e) => setTransType(e.target.value as transKind)}
-                  className={`${inputCls} w-[280px]`}
-                  style={inputStyle}
-                >
-                  <option value="Purchase">Purchase</option>
-                  <option value="Refund">Refund</option>
-                </select>
-              </div>
-
-              {/* Date */}
-              <div className="flex flex-col gap-2">
-                <label
-                  className="text-2xl font-extrabold"
-                  style={{ color: colors.label }}
-                >
-                  Date
-                </label>
-                <input
-                  type="date"
-                  value={date}
-                  onChange={(e) => setDate(e.target.value)}
-                  className={`${inputCls} w-[280px]`}
-                  style={inputStyle}
-                />
-              </div>
-
-              {/* Carer/User */}
-              <div className="flex flex-col gap-2">
-                <label
-                  className="text-2xl font-extrabold"
-                  style={{ color: colors.label }}
-                >
-                  Made By (Carer / User)
-                </label>
-                {carers.length > 0 ? (
-                  <select
-                    value={madeByUserId}
-                    onChange={(e) => setMadeByUserId(e.target.value)}
-                    className={`${inputCls} w-[420px]`}
-                    style={inputStyle}
-                  >
-                    {carers.map((u) => (
-                      <option key={u.id} value={u.id}>
-                        {u.name}
-                      </option>
-                    ))}
-                  </select>
+            <table className="w-full border-collapse text-sm text-black">
+              <thead className="sticky top-0 bg-[#F9C9B1] shadow-sm">
+                <tr className="text-left">
+                  <th className="p-5">Type</th>
+                  <th className="p-5">Date</th>
+                  <th className="p-5">Made By</th>
+                  <th className="p-5">Receipt</th>
+                  <th className="p-5">Associated Care Items</th>
+                </tr>
+              </thead>
+              <tbody>
+                {filtered.length > 0 ? (
+                  filtered.map((t) => (
+                    <tr key={t.id} className="border-b hover:bg-[#fff6ea] transition">
+                      <td className="p-5 font-semibold">{t.type}</td>
+                      <td className="p-5">{t.date}</td>
+                      <td className="p-5">{t.madeBy}</td>
+                      <td className="p-5">{t.receipt}</td>
+                      <td className="p-5">
+                        <div className="flex flex-col gap-1">
+                          {t.items.map((i, idx) => (
+                            <div key={idx} className="flex items-center justify-between gap-2">
+                              <span>{i}</span>
+                              {role === 'carer' && (
+                                <button
+                                  className="px-2 py-1 text-xs bg-[#3d0000] text-white rounded"
+                                  onClick={() => router.push('/calendar_dashboard')}
+                                >
+                                  View Care Item
+                                </button>
+                              )}
+                            </div>
+                          ))}
+                        </div>
+                      </td>
+                    </tr>
+                  ))
                 ) : (
-                  // fallback if access endpoint empty / failed
-                  <input
-                    type="text"
-                    value={madeByFallback}
-                    onChange={(e) => setMadeByFallback(e.target.value)}
-                    placeholder="Enter user id or name"
-                    className={`${inputCls} w-[420px]`}
-                    style={inputStyle}
-                  />
+                  <tr>
+                    <td colSpan={5} className="p-8 text-center text-gray-500">
+                      No transactions for this client.
+                    </td>
+                  </tr>
                 )}
-              </div>
-
-              {/* Note */}
-              <div className="flex flex-col gap-2">
-                <label
-                  className="text-2xl font-extrabold"
-                  style={{ color: colors.label }}
-                >
-                  Note (optional)
-                </label>
-                <input
-                  type="text"
-                  value={note}
-                  onChange={(e) => setNote(e.target.value)}
-                  className={`${inputCls} w-full`}
-                  style={inputStyle}
-                  placeholder="Optional note"
-                />
-              </div>
-
-              {/* Receipt */}
-              <div className="flex flex-col gap-2">
-                <label
-                  className="text-2xl font-extrabold"
-                  style={{ color: colors.label }}
-                >
-                  Upload Receipt
-                </label>
-                <div className="flex items-center gap-4">
-                  <input
-                    ref={fileInputRef}
-                    type="file"
-                    accept="image/*,.pdf"
-                    className="hidden"
-                    onChange={(e) => {
-                      if (e.target.files?.length)
-                        setReceiptFile(e.target.files[0]);
-                    }}
-                  />
-                  <button
-                    type="button"
-                    onClick={() => fileInputRef.current?.click()}
-                    className="px-4 py-2 rounded-md font-semibold"
-                    style={{
-                      backgroundColor: colors.fileBtn,
-                      border: `1px solid ${colors.inputBorder}`,
-                      color: '#1a1a1a',
-                    }}
-                  >
-                    Choose file
-                  </button>
-                  <span className="text-black">
-                    {receiptFile ? receiptFile.name : 'No file chosen'}
-                  </span>
-                </div>
-              </div>
-
-              {/* Lines (stacked vertically) */}
-              <div className="flex flex-col gap-6">
-                {transType === 'Purchase' ? (
-                  <>
-                    <div
-                      className="text-xl font-bold"
-                      style={{ color: colors.label }}
-                    >
-                      Purchase Lines
-                    </div>
-                    {purchaseLines.map((l) => {
-                      const itemsForCat = l.categoryId
-                        ? (careItemsByCategoryId.get(l.categoryId) ?? [])
-                        : [];
-                      return (
-                        <div
-                          key={l.id}
-                          className="rounded-xl border p-4 bg-white flex flex-col gap-4"
-                        >
-                          {/* Category */}
-                          <div className="flex flex-col gap-2">
-                            <label className="font-semibold">Category</label>
-                            <select
-                              value={l.categoryId}
-                              onChange={(e) =>
-                                updatePurchaseLine(l.id, {
-                                  categoryId: e.target.value,
-                                  careItemSlug: '',
-                                  label: '',
-                                })
-                              }
-                              className={`${inputCls} w-[360px]`}
-                              style={inputStyle}
-                            >
-                              <option value="">Select a category</option>
-                              {categories.map((c) => (
-                                <option key={c.id} value={c.id}>
-                                  {c.name}
-                                </option>
-                              ))}
-                            </select>
-                          </div>
-
-                          {/* Care Item */}
-                          <div className="flex flex-col gap-2">
-                            <label className="font-semibold">Care Item</label>
-                            <select
-                              value={l.careItemSlug}
-                              onChange={(e) => {
-                                const slug = e.target.value;
-                                const found = itemsForCat.find(
-                                  (ci) => ci.slug === slug
-                                );
-                                updatePurchaseLine(l.id, {
-                                  careItemSlug: slug,
-                                  label: found?.label ?? '',
-                                });
-                              }}
-                              disabled={!l.categoryId}
-                              className={`${inputCls} w-[360px]`}
-                              style={inputStyle}
-                            >
-                              <option value="">Select a care item</option>
-                              {itemsForCat.map((ci) => (
-                                <option key={ci.id} value={ci.slug}>
-                                  {ci.label}
-                                </option>
-                              ))}
-                            </select>
-                          </div>
-
-                          {/* Amount */}
-                          <div className="flex flex-col gap-2">
-                            <label className="font-semibold">Amount</label>
-                            <input
-                              type="number"
-                              min={0}
-                              step="0.01"
-                              value={l.amount}
-                              onChange={(e) =>
-                                updatePurchaseLine(l.id, {
-                                  amount: e.target.value,
-                                })
-                              }
-                              placeholder="0.00"
-                              className={`${inputCls} w-[200px] text-right`}
-                              style={inputStyle}
-                            />
-                          </div>
-
-                          {/* Remove line */}
-                          <div>
-                            <button
-                              type="button"
-                              onClick={() => removePurchaseLine(l.id)}
-                              className="px-3 py-2 rounded-md border hover:bg-black/5"
-                            >
-                              Remove line
-                            </button>
-                          </div>
-                        </div>
-                      );
-                    })}
-
-                    <button
-                      type="button"
-                      onClick={addPurchaseLine}
-                      className="mt-2 px-4 py-2 rounded-md border font-semibold hover:bg-black/5 w-max"
-                    >
-                      + Add another line
-                    </button>
-                  </>
-                ) : (
-                  <>
-                    <div
-                      className="text-xl font-bold"
-                      style={{ color: colors.label }}
-                    >
-                      Refund Lines
-                    </div>
-
-                    {refundLines.map((l) => {
-                      const itemOptions = l.categoryId
-                        ? (purchasedItemSlugsByCategory.get(l.categoryId) ?? [])
-                        : [];
-                      const occurrences =
-                        l.categoryId && l.careItemSlug
-                          ? (occurrencesByCatAndItem.get(
-                              `${l.categoryId}:${l.careItemSlug}`
-                            ) ?? [])
-                          : [];
-                      const selectedOcc = occurrences.find(
-                        (o) =>
-                          `${o.purchaseTransId}:${o.lineId}` === l.occurrenceKey
-                      );
-
-                      return (
-                        <div
-                          key={l.id}
-                          className="rounded-xl border p-4 bg-white flex flex-col gap-4"
-                        >
-                          {/* Category (only those with refundable lines) */}
-                          <div className="flex flex-col gap-2">
-                            <label className="font-semibold">
-                              Category (refundable)
-                            </label>
-                            <select
-                              value={l.categoryId}
-                              onChange={(e) =>
-                                updateRefundLine(l.id, {
-                                  categoryId: e.target.value,
-                                  careItemSlug: '',
-                                  occurrenceKey: '',
-                                })
-                              }
-                              className={`${inputCls} w-[360px]`}
-                              style={inputStyle}
-                            >
-                              <option value="">Select a category</option>
-                              {purchasedCatIds.map((id) => (
-                                <option key={id} value={id}>
-                                  {catNameById.get(id) ?? id}
-                                </option>
-                              ))}
-                            </select>
-                          </div>
-
-                          {/* Care Item */}
-                          <div className="flex flex-col gap-2">
-                            <label className="font-semibold">Care Item</label>
-                            <select
-                              value={l.careItemSlug}
-                              onChange={(e) =>
-                                updateRefundLine(l.id, {
-                                  careItemSlug: e.target.value,
-                                  occurrenceKey: '',
-                                })
-                              }
-                              disabled={!l.categoryId}
-                              className={`${inputCls} w-[360px]`}
-                              style={inputStyle}
-                            >
-                              <option value="">Select a care item</option>
-                              {itemOptions.map((slug) => (
-                                <option key={slug} value={slug}>
-                                  {slug}
-                                </option>
-                              ))}
-                            </select>
-                          </div>
-
-                          {/* Purchase occurrence */}
-                          <div className="flex flex-col gap-2">
-                            <label className="font-semibold">
-                              Purchase occurrence
-                            </label>
-                            <select
-                              value={l.occurrenceKey}
-                              onChange={(e) =>
-                                updateRefundLine(l.id, {
-                                  occurrenceKey: e.target.value,
-                                })
-                              }
-                              disabled={!l.categoryId || !l.careItemSlug}
-                              className={`${inputCls} w-[480px]`}
-                              style={inputStyle}
-                            >
-                              <option value="">
-                                Select purchase occurrence
-                              </option>
-                              {occurrences.map((o) => (
-                                <option
-                                  key={`${o.purchaseTransId}:${o.lineId}`}
-                                  value={`${o.purchaseTransId}:${o.lineId}`}
-                                >
-                                  {o.purchaseDate} • orig $
-                                  {o.originalAmount.toFixed(2)} • rem $
-                                  {o.remainingRefundable.toFixed(2)}
-                                </option>
-                              ))}
-                            </select>
-                            {selectedOcc &&
-                              l.amount &&
-                              Number(l.amount) > 0 && (
-                                <div className="text-sm text-gray-700">
-                                  Remaining available: $
-                                  {selectedOcc.remainingRefundable.toFixed(2)}
-                                </div>
-                              )}
-                          </div>
-
-                          {/* Amount */}
-                          <div className="flex flex-col gap-2">
-                            <label className="font-semibold">Amount</label>
-                            <input
-                              type="number"
-                              min={0}
-                              step="0.01"
-                              value={l.amount}
-                              onChange={(e) =>
-                                updateRefundLine(l.id, {
-                                  amount: e.target.value,
-                                })
-                              }
-                              placeholder="0.00"
-                              className={`${inputCls} w-[200px] text-right`}
-                              style={inputStyle}
-                            />
-                          </div>
-
-                          {/* Remove line */}
-                          <div>
-                            <button
-                              type="button"
-                              onClick={() => removeRefundLine(l.id)}
-                              className="px-3 py-2 rounded-md border hover:bg-black/5"
-                            >
-                              Remove line
-                            </button>
-                          </div>
-                        </div>
-                      );
-                    })}
-
-                    <button
-                      type="button"
-                      onClick={addRefundLine}
-                      className="mt-2 px-4 py-2 rounded-md border font-semibold hover:bg-black/5 w-max"
-                    >
-                      + Add another refund line
-                    </button>
-                  </>
-                )}
-              </div>
-
-              {/* Footer buttons */}
-              <div className="mt-6 flex items-center justify-center gap-10">
-                <button
-                  className="px-8 py-3 rounded-2xl text-2xl font-extrabold"
-                  style={{ backgroundColor: colors.btnPill, color: '#1a1a1a' }}
-                  onClick={() =>
-                    router.push('/calendar_dashboard/transaction_history')
-                  }
-                >
-                  Cancel
-                </button>
-                <button
-                  className="px-10 py-3 rounded-2xl text-2xl font-extrabold hover:opacity-95"
-                  style={{ backgroundColor: colors.btnPill, color: '#1a1a1a' }}
-                  onClick={handleSubmit}
-                >
-                  Add
-                </button>
-              </div>
-            </div>
+              </tbody>
+            </table>
           )}
         </div>
       </div>
