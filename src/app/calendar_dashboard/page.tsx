--- conflicted
+++ resolved
@@ -11,27 +11,21 @@
  * Updated by Denise Alexander (7/10/2025): back-end integrated for
  * fetching user role and clients.
  *
-<<<<<<< HEAD
- * Updated by Qingyue Zhao - 8/10/2025:
-=======
  * Updated by Qingyue Zhao (8/10/2025):
->>>>>>> 7d7e222b
  * - The calendar title (month/year) drives the right-pane title:
  *   * When a day is selected -> "Care items on YYYY-MM-DD"
  *   * Otherwise -> "All care items in <Month Year>"
  * - TasksPanel receives either `selectedDate` or `year`+`month` to filter items,
  *  add a dropdown of list of users with access to the selected client
  *
-<<<<<<< HEAD
  * Last Updated by Zahra Rizqita - 17/10/2025
  * - Checking when task is marked as done by carer and when management mark task as completed
  * - Implement status change when this happens
  * - Real time update for task implementation
  * - Real time update for task verification
-=======
+ * 
  * Last Updated by Denise Alexander (20/10/2025): UI design and layout changes for readability,
  * consistency and better navigation.
->>>>>>> 7d7e222b
  */
 
 'use client';
