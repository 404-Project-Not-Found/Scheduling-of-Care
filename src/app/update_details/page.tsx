'use client';

export const dynamic = 'force-dynamic';

import React, { useState, useEffect } from 'react';
import Image from 'next/image';
import { useRouter } from 'next/navigation';

const colors = {
  pageBg: '#ffd9b3',
  cardBg: '#F7ECD9',
  header: '#3A0000',
  text: '#2b2b2b',
  orange: '#F4A261',
};

export default function UpdateDetailsPage() {
  const router = useRouter();
  const [email, setEmail] = useState('');
  const [pwd, setPwd] = useState('');
  const [show, setShow] = useState(false);
<<<<<<< HEAD
  const [error, setError] = useState('');
  const [success, setSuccess] = useState(false);
  const [formError, setFormError] = useState<string>('');

  // Fetches user email to display in UI
  useEffect(() => {
    async function fetchUser() {
      try {
        const res = await fetch('/api/user/profile');
        if (!res.ok) {
          throw new Error('Failed to load profile');
        }
        const data = await res.json();

        if (data.email) {
          setEmail(data.email);
        }
      } catch (err) {
        console.error('Error fetching user:', err);
      }
    }
    fetchUser();
  }, []);

  // Validates input and sends update request to API
  const handleSave = async () => {
    setError('');
    setSuccess(false);

    // Validate email format if user entered a new email
    if (email && (!email.includes('@') || !email.includes('.'))) {
      setFormError('Please enter a valid email address.');
      return;
    }

    // Prepare request body with only the fields the user wants to update
    const body: { email?: string; password?: string } = {};
    if (email) {
      body.email = email;
    }
    if (pwd) {
      body.password = pwd;
    }

    // Ensures the user has enetered at least one field
    if (!body.email && !body.password) {
      setFormError('Please enter an email or password to update.');
      return;
    }

    // Clear error if valid
    setFormError('');

    // Send POST request to update API
    const res = await fetch('/api/user/update', {
      method: 'POST',
      headers: { 'Content-Type': 'application/json' },
      body: JSON.stringify({
        email,
        password: pwd,
      }),
    });

    const data = await res.json();

    if (res.ok) {
      // Show success message and reset inputs
      setSuccess(true);
      setEmail('');
      setPwd('');
      setShow(false);

      // Hide success message after 3 seconds
      setTimeout(() => {
        setSuccess(false);
      }, 3000);
    } else {
      setError(data.error || 'Update failed. Try again later.');
    }
  };
=======
  const [showHelp, setShowHelp] = useState(false); // tooltip visibility

  const instructions = [
    "Change your email using the 'Change email' field.",
    "Change your password using the 'Change password' field.",
    "Use the 'Show password' checkbox to view your password.",
    "Click 'Cancel' to go back to the dashboard without saving.",
    "Click 'Save' to update your details and return to the dashboard.",
  ];
>>>>>>> 531d1c73

  return (
    <main
      className="min-h-screen w-full flex items-center justify-center px-6 py-12 relative"
      style={{ backgroundColor: colors.pageBg }}
    >
      {/* Top-left logo */}
      <div className="absolute top-6 left-6">
        <Image
          src="/logo-name.png"
          alt="Scheduling of Care"
          width={220}
          height={80}
          className="object-contain"
          priority
        />
      </div>

      {/* Card container */}
      <div
        className="w-full max-w-xl md:max-w-2xl rounded-2xl shadow-lg overflow-hidden"
        style={{ backgroundColor: colors.cardBg }}
      >
        {/* Top bar */}
        <div
          className="w-full flex items-center justify-center px-6 py-5"
          style={{ backgroundColor: colors.header }}
        >
          <h1 className="text-2xl md:text-3xl font-bold text-white text-center">
            Update your details
          </h1>
        </div>

<<<<<<< HEAD
        {success && (
          <div className="text-green-700 bg-green-100 px-4 py-2 rounded mb-4">
            Your details have been successfully updated!
          </div>
        )}

        {/* Content area: generous spacing, white inputs */}
=======
        {/* Content area */}
>>>>>>> 531d1c73
        <div className="px-8 md:px-10 py-8 md:py-10 text-black">
          {/* Show inline error message if form validation fails */}
          {formError && (
            <div className="mb-4 p-2 rounded-md bg-red-100 border border-red-400 text-red-700">
              {formError}
            </div>
          )}
          {/* Email */}
          <label className="block text-lg mb-2" style={{ color: colors.text }}>
            Change email:
          </label>
          <input
            type="email"
            value={email}
            onChange={(e) => setEmail(e.target.value)}
            className="w-full bg-white border-2 rounded-md px-4 py-3 mb-8 focus:outline-none focus:ring-2"
            style={{ borderColor: `${colors.header}55` }}
            placeholder="Enter new email"
          />

          {error && (
            <div className="text-red-700 bg-red-100 px-4 py-2 rounded mb-4">
              {error}
            </div>
          )}

          {/* Password */}
          <label className="block text-lg mb-2" style={{ color: colors.text }}>
            Change password:
          </label>
          <input
            type={show ? 'text' : 'password'}
            value={pwd}
            onChange={(e) => setPwd(e.target.value)}
            className="w-full bg-white border-2 rounded-md px-4 py-3 focus:outline-none focus:ring-2"
            style={{ borderColor: `${colors.header}55` }}
            placeholder="Enter new password"
          />

          {/* Show password toggle */}
          <label
            className="mt-4 flex items-center gap-2 text-lg"
            style={{ color: colors.text }}
          >
            <input
              type="checkbox"
              checked={show}
              onChange={(e) => setShow(e.target.checked)}
              className="h-4 w-4"
            />
            Show password
          </label>

          {/* Actions */}
          <div className="mt-10 flex items-center justify-end gap-6">
            <button
              type="button"
              className="px-6 py-2.5 rounded-full border text-gray-700 hover:bg-gray-200"
<<<<<<< HEAD
              onClick={() => router.push('/menu/family')}
=======
              onClick={() => router.push("/dashboard")}
>>>>>>> 531d1c73
            >
              Cancel
            </button>

            <button
              type="button"
              className="px-7 py-2.5 rounded-full font-semibold border"
<<<<<<< HEAD
              style={{
                backgroundColor: colors.orange,
                borderColor: '#f08a00',
                color: colors.header,
              }}
              onClick={handleSave}
=======
              style={{ backgroundColor: colors.orange, borderColor: "#f08a00", color: colors.header }}
              onClick={() => router.push("/dashboard")}
>>>>>>> 531d1c73
            >
              Save
            </button>
          </div>
        </div>

        <div className="h-4" />
      </div>

      {/* Help Button */}
      <div
        className="fixed bottom-8 right-8 z-50"
        onMouseEnter={() => setShowHelp(true)}
        onMouseLeave={() => setShowHelp(false)}
      >
        <div className="relative group">
          <button
            className="w-10 h-10 rounded-full text-white font-bold text-lg"
            style={{ backgroundColor: "#ed5f4f" }}
          >
            ?
          </button>

          {showHelp && (
            <div className="absolute bottom-14 right-0 w-80 p-4 bg-white border border-gray-400 rounded shadow-lg text-black text-sm">
              <h3 className="font-bold mb-2">Update Details Help</h3>
              <ul className="list-disc list-inside space-y-1">
                {instructions.map((instr, idx) => (
                  <li key={idx}>{instr}</li>
                ))}
              </ul>
            </div>
          )}
        </div>
      </div>
    </main>
  );
}<|MERGE_RESOLUTION|>--- conflicted
+++ resolved
@@ -2,9 +2,9 @@
 
 export const dynamic = 'force-dynamic';
 
-import React, { useState, useEffect } from 'react';
+import React, { useState, useEffect, Suspense } from 'react';
 import Image from 'next/image';
-import { useRouter } from 'next/navigation';
+import { useRouter, useSearchParams } from 'next/navigation';
 
 const colors = {
   pageBg: '#ffd9b3',
@@ -14,28 +14,77 @@
   orange: '#F4A261',
 };
 
+type Role = 'family' | 'carer' | 'management';
+
+/** 仅负责在 Suspense 内读取 search params & sessionStorage，并回写 backHref */
+function BackHrefResolver({
+  setBackHref,
+}: {
+  setBackHref: (v: string) => void;
+}) {
+  const search = useSearchParams();
+
+  useEffect(() => {
+    const fromQuery = search.get('from') as Role | null;
+    const stored =
+      typeof window !== 'undefined'
+        ? (sessionStorage.getItem('mockRole') as Role | null)
+        : null;
+
+    const role: Role | null = fromQuery ?? stored;
+    const href =
+      role === 'carer'
+        ? '/carer_dashboard'
+        : role === 'management'
+          ? '/menu/management'
+          : '/menu/family';
+
+    setBackHref(href);
+  }, [search, setBackHref]);
+
+  return null;
+}
+
 export default function UpdateDetailsPage() {
   const router = useRouter();
+
+  // 用 state 存 backHref，初始给一个安全默认值
+  const [backHref, setBackHref] = useState('/menu/family');
+
   const [email, setEmail] = useState('');
   const [pwd, setPwd] = useState('');
   const [show, setShow] = useState(false);
-<<<<<<< HEAD
+
+  // States for backend update
   const [error, setError] = useState('');
   const [success, setSuccess] = useState(false);
   const [formError, setFormError] = useState<string>('');
 
-  // Fetches user email to display in UI
+  // State for help tooltip visibility
+  const [showHelp, setShowHelp] = useState(false);
+  const instructions = [
+    "Change your email using the 'Change email' field.",
+    "Change your password using the 'Change password' field.",
+    "Use the 'Show password' checkbox to view your password.",
+    "Click 'Cancel' to go back without saving.",
+    "Click 'Save' to update your details.",
+  ];
+
+  // Fetch user profile (email, optionally role) from backend
   useEffect(() => {
     async function fetchUser() {
       try {
         const res = await fetch('/api/user/profile');
-        if (!res.ok) {
-          throw new Error('Failed to load profile');
-        }
+        if (!res.ok) throw new Error('Failed to load profile');
         const data = await res.json();
-
-        if (data.email) {
-          setEmail(data.email);
+        if (data.email) setEmail(data.email);
+
+        // Optional: store role as a fallback if backend returns it
+        if (
+          data.role &&
+          (['family', 'carer', 'management'] as Role[]).includes(data.role)
+        ) {
+          sessionStorage.setItem('mockRole', data.role);
         }
       } catch (err) {
         console.error('Error fetching user:', err);
@@ -44,79 +93,62 @@
     fetchUser();
   }, []);
 
-  // Validates input and sends update request to API
+  // Validate input and call backend API to update profile
   const handleSave = async () => {
     setError('');
     setSuccess(false);
 
-    // Validate email format if user entered a new email
     if (email && (!email.includes('@') || !email.includes('.'))) {
       setFormError('Please enter a valid email address.');
       return;
     }
 
-    // Prepare request body with only the fields the user wants to update
     const body: { email?: string; password?: string } = {};
-    if (email) {
-      body.email = email;
-    }
-    if (pwd) {
-      body.password = pwd;
-    }
-
-    // Ensures the user has enetered at least one field
+    if (email) body.email = email;
+    if (pwd) body.password = pwd;
+
     if (!body.email && !body.password) {
       setFormError('Please enter an email or password to update.');
       return;
     }
 
-    // Clear error if valid
     setFormError('');
 
-    // Send POST request to update API
-    const res = await fetch('/api/user/update', {
-      method: 'POST',
-      headers: { 'Content-Type': 'application/json' },
-      body: JSON.stringify({
-        email,
-        password: pwd,
-      }),
-    });
-
-    const data = await res.json();
-
-    if (res.ok) {
-      // Show success message and reset inputs
-      setSuccess(true);
-      setEmail('');
-      setPwd('');
-      setShow(false);
-
-      // Hide success message after 3 seconds
-      setTimeout(() => {
-        setSuccess(false);
-      }, 3000);
-    } else {
-      setError(data.error || 'Update failed. Try again later.');
+    try {
+      const res = await fetch('/api/user/update', {
+        method: 'POST',
+        headers: { 'Content-Type': 'application/json' },
+        body: JSON.stringify(body),
+      });
+
+      const data = await res.json();
+
+      if (res.ok) {
+        setSuccess(true);
+        setPwd('');
+        setShow(false);
+        // After success, navigate back to the correct dashboard
+        setTimeout(() => {
+          router.push(backHref);
+        }, 800);
+      } else {
+        setError(data.error || 'Update failed. Try again later.');
+      }
+    } catch {
+      setError('Network error. Please try again.');
     }
   };
-=======
-  const [showHelp, setShowHelp] = useState(false); // tooltip visibility
-
-  const instructions = [
-    "Change your email using the 'Change email' field.",
-    "Change your password using the 'Change password' field.",
-    "Use the 'Show password' checkbox to view your password.",
-    "Click 'Cancel' to go back to the dashboard without saving.",
-    "Click 'Save' to update your details and return to the dashboard.",
-  ];
->>>>>>> 531d1c73
 
   return (
     <main
       className="min-h-screen w-full flex items-center justify-center px-6 py-12 relative"
       style={{ backgroundColor: colors.pageBg }}
     >
+      {/* 只有这个子组件会读 useSearchParams；被 Suspense 包裹，就不会触发 CSR bailout */}
+      <Suspense fallback={null}>
+        <BackHrefResolver setBackHref={setBackHref} />
+      </Suspense>
+
       {/* Top-left logo */}
       <div className="absolute top-6 left-6">
         <Image
@@ -134,7 +166,7 @@
         className="w-full max-w-xl md:max-w-2xl rounded-2xl shadow-lg overflow-hidden"
         style={{ backgroundColor: colors.cardBg }}
       >
-        {/* Top bar */}
+        {/* Header */}
         <div
           className="w-full flex items-center justify-center px-6 py-5"
           style={{ backgroundColor: colors.header }}
@@ -144,25 +176,23 @@
           </h1>
         </div>
 
-<<<<<<< HEAD
+        {/* Success message */}
         {success && (
-          <div className="text-green-700 bg-green-100 px-4 py-2 rounded mb-4">
+          <div className="text-green-700 bg-green-100 px-4 py-2 rounded m-4">
             Your details have been successfully updated!
           </div>
         )}
 
-        {/* Content area: generous spacing, white inputs */}
-=======
         {/* Content area */}
->>>>>>> 531d1c73
         <div className="px-8 md:px-10 py-8 md:py-10 text-black">
-          {/* Show inline error message if form validation fails */}
+          {/* Form validation error */}
           {formError && (
             <div className="mb-4 p-2 rounded-md bg-red-100 border border-red-400 text-red-700">
               {formError}
             </div>
           )}
-          {/* Email */}
+
+          {/* Email input */}
           <label className="block text-lg mb-2" style={{ color: colors.text }}>
             Change email:
           </label>
@@ -175,13 +205,14 @@
             placeholder="Enter new email"
           />
 
+          {/* API error */}
           {error && (
             <div className="text-red-700 bg-red-100 px-4 py-2 rounded mb-4">
               {error}
             </div>
           )}
 
-          {/* Password */}
+          {/* Password input */}
           <label className="block text-lg mb-2" style={{ color: colors.text }}>
             Change password:
           </label>
@@ -208,16 +239,12 @@
             Show password
           </label>
 
-          {/* Actions */}
+          {/* Action buttons */}
           <div className="mt-10 flex items-center justify-end gap-6">
             <button
               type="button"
               className="px-6 py-2.5 rounded-full border text-gray-700 hover:bg-gray-200"
-<<<<<<< HEAD
-              onClick={() => router.push('/menu/family')}
-=======
-              onClick={() => router.push("/dashboard")}
->>>>>>> 531d1c73
+              onClick={() => router.push(backHref)} // Cancel → return by role
             >
               Cancel
             </button>
@@ -225,17 +252,12 @@
             <button
               type="button"
               className="px-7 py-2.5 rounded-full font-semibold border"
-<<<<<<< HEAD
               style={{
                 backgroundColor: colors.orange,
                 borderColor: '#f08a00',
                 color: colors.header,
               }}
               onClick={handleSave}
-=======
-              style={{ backgroundColor: colors.orange, borderColor: "#f08a00", color: colors.header }}
-              onClick={() => router.push("/dashboard")}
->>>>>>> 531d1c73
             >
               Save
             </button>
@@ -245,7 +267,7 @@
         <div className="h-4" />
       </div>
 
-      {/* Help Button */}
+      {/* Help tooltip */}
       <div
         className="fixed bottom-8 right-8 z-50"
         onMouseEnter={() => setShowHelp(true)}
@@ -254,7 +276,7 @@
         <div className="relative group">
           <button
             className="w-10 h-10 rounded-full text-white font-bold text-lg"
-            style={{ backgroundColor: "#ed5f4f" }}
+            style={{ backgroundColor: '#ed5f4f' }}
           >
             ?
           </button>
