--- conflicted
+++ resolved
@@ -69,7 +69,6 @@
   onProfile?: () => void;
   onSignOut?: () => void;
 
-<<<<<<< HEAD
   // Optional overrides
   navItems?: { label: string; href: string }[];
   headerTitle?: string;
@@ -82,16 +81,10 @@
 
   /** Hide the banner entirely for this page (default: false) */
   hideBanner?: boolean;
-=======
-  // Controlled active client
-  activeClientId?: string | null;
-  activeClientName?: string;
->>>>>>> 493a850a
 };
 
 const ROUTES = {
-  clientSchedule: '/calendar_dashboard',
-  staffSchedule: '/management_dashboard/staff_schedule',
+  schedule: '/calendar_dashboard',
   budget: '/calendar_dashboard/budget_report',
   transactions: '/calendar_dashboard/transaction_history',
   requestForm: '/family_dashboard/request_of_change_page',
@@ -99,14 +92,13 @@
   careEdit: '/management_dashboard/manage_care_item/edit',
   careAdd: '/management_dashboard/manage_care_item/add',
   clientList: '/management_dashboard/clients_list',
-  staffList: '/management_dashboard/staff_list',
   peopleList: '/family_dashboard/people_list',
   defaultHome: '/empty_dashboard',
   accountUpdate: '/calendar_dashboard/update_details',
   homeByRole: '/empty_dashboard',
   profile: '/client_profile',
   organisationAccess: (clientId: string) =>
-    `/family_dashboard/manage_org_access/${clientId}`,
+    '/family_dashboard/manage_org_access/${clientId}',
   newTransaction: '/calendar_dashboard/budget_report/add_transaction',
 };
 
@@ -159,8 +151,8 @@
     role === 'family'
       ? 'people-list'
       : role === 'management'
-      ? 'client-list'
-      : null;
+        ? 'client-list'
+        : null;
 
   const isProfileMapped =
     page === 'profile' && key === (profileMappedTarget as PageKey);
@@ -195,7 +187,6 @@
   avatarSrc = '/default_profile.png',
   onProfile,
   onSignOut,
-<<<<<<< HEAD
 
   navItems = [],
   headerTitle,
@@ -203,10 +194,6 @@
   showClientPicker,
 
   hideBanner = false,
-=======
-  activeClientId,
-  activeClientName,
->>>>>>> 493a850a
 }: ChromeProps) {
   const router = useRouter();
   const pathname = usePathname();
@@ -223,14 +210,16 @@
     resetClient,
   } = useActiveClient();
 
-<<<<<<< HEAD
+  const effectiveClientId =
+    (typeof activeClientId !== 'undefined'
+      ? activeClientId
+      : activeClient.id) ?? '';
+  const effectiveClientName =
+    (typeof activeClientName !== 'undefined'
+      ? activeClientName
+      : activeClient.name) ?? '';
+
   // Load viewer role once
-=======
-  const effectiveClientId = (typeof activeClientId !== 'undefined' ? activeClientId : activeClient.id) ?? '';
-  const effectiveClientName = (typeof activeClientName !== 'undefined' ? activeClientName : activeClient.name) ?? '';
-
-  // Fetches user role on mount
->>>>>>> 493a850a
   useEffect(() => {
     const loadRole = async () => {
       try {
@@ -273,10 +262,10 @@
     (page === 'staff-list'
       ? 'Staff List'
       : isFamily
-      ? 'Client Schedule'
-      : isCarer
-      ? 'Carer Dashboard'
-      : 'Client Schedule');
+        ? 'Client Schedule'
+        : isCarer
+          ? 'Carer Dashboard'
+          : 'Client Schedule');
 
   // -------- Banner picker visibility --------
   // Now: ALWAYS visible for all roles (carer/family/management), unless explicitly hidden via prop.
@@ -287,13 +276,13 @@
     !navItems || navItems.length === 0
       ? []
       : isManagement
-      ? navItems
-      : navItems.filter(
-          (n) =>
-            // strip staff-only links for non-management
-            !/staff[-\s]*list/i.test(n.label) &&
-            !/management_dashboard/i.test(n.href)
-        );
+        ? navItems
+        : navItems.filter(
+            (n) =>
+              // strip staff-only links for non-management
+              !/staff[-\s]*list/i.test(n.label) &&
+              !/management_dashboard/i.test(n.href)
+          );
 
   // -------- Handlers --------
   const onSelectClientChange = (id: string) => {
@@ -583,7 +572,9 @@
               >
                 <option value="">{'- Select a client -'}</option>
                 {clients
-                  .filter((c) => (isManagement ? c.orgAccess === 'approved' : true))
+                  .filter((c) =>
+                    isManagement ? c.orgAccess === 'approved' : true
+                  )
                   .map((c) => (
                     <option key={c.id} value={c.id}>
                       {c.name}
@@ -615,7 +606,11 @@
                         : 'cursor-not-allowed opacity-60'
                     }`}
                     aria-label="Open client profile"
-                    title={activeClient.id ? 'Open client profile' : 'Select a client first'}
+                    title={
+                      activeClient.id
+                        ? 'Open client profile'
+                        : 'Select a client first'
+                    }
                   >
                     <Image
                       src="/default_profile.png"
@@ -645,7 +640,7 @@
 
           {/* Right: Print button (management on client-schedule) */}
           <div className="relative z-10 justify-self-end">
-            {page === 'client-schedule'  && (
+            {page === 'client-schedule' && (
               <button
                 onClick={handlePrint}
                 className="relative z-20 inline-flex items-center px-6 py-3 rounded-2xl border border-black/30 bg-white font-extrabold text-xl hover:bg-black/5"
