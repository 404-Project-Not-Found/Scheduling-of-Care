--- conflicted
+++ resolved
@@ -1,19 +1,22 @@
 /*
- * File: top_menu/client_schedule
+ * File: src/components/top_menu/client_schedule.tsx
  * Author: Qingyue Zhao
  *
  * Purpose: Reusable header chrome for all calendar/budget/transactions/request pages.
  * - Role detection is handled here (family / carer / management).
  * - Top navigation menu is rendered here; active page gets an underline style.
  * - Pink banner with the centered title changes depending on the page and selected client.
- * - Carer users DO NOT see the client select dropdown in the banner.
+ * - Carer users DO NOT see the client select dropdown in the banner (unless overridden by props).
  *
  * Updated by Denise Alexander on 7/10/2025: active client logic implemented to render the
  * correct client details across pages.
  *
- * Last Updated by Qingyue Zhao on 08/10/2025: add access list for on the Schedule page,
+ * Updated by Qingyue Zhao on 08/10/2025: add access list for on the Schedule page,
  * show a read-only list of users who have access to the current client.
- * 
+ *
+ * Last Updated on 14/10/2025: Support "staff-list" page
+ * - When page === 'staff-list', the left title shows "Staff List" and does NOT link to Client Schedule.
+ * - Center navigation can be overridden by `navItems` so their buttons render without changing this component.
  */
 
 'use client';
@@ -45,13 +48,12 @@
   | 'category-cost'
   | 'client-list'
   | 'assign-carer'
-  | 'staff-list'
+  | 'staff-list'         // ← added
   | 'people-list'
   | 'profile'
   | 'organisation-access'
   | 'new-transaction';
 
-// Client object passed from parent component
 type ClientLite = {
   id: string;
   name: string;
@@ -70,17 +72,17 @@
   onPrint?: () => void;
   onLogoClick?: () => void;
 
-  /** Avatar controls */
+  // Avatar controls
   showAvatar?: boolean;
   avatarSrc?: string;
   onProfile?: () => void;
   onSignOut?: () => void;
 
-  /** Overrides for Staff Timetable */
-  navItems?: { label: string; href: string }[];
-  headerTitle?: string;
-  bannerTitle?: string;
-  showClientPicker?: boolean;
+  // Optional overrides
+  navItems?: { label: string; href: string }[]; // When provided, center nav uses these items.
+  headerTitle?: string;                          // Force header title text.
+  bannerTitle?: string;                          // Force banner title text.
+  showClientPicker?: boolean;                    // Force show/hide of client picker.
 };
 
 const ROUTES = {
@@ -98,11 +100,11 @@
   homeByRole: '/empty_dashboard',
   profile: '/client_profile',
   organisationAccess: (clientId: string) =>
-    '/family_dashboard/manage_org_access/${clientId}',
+    `/family_dashboard/manage_org_access/${clientId}`, // ← fix to backticks
   newTransaction: '/calendar_dashboard/budget_report/add_transaction',
 };
 
-/** Maps each page to a noun title for the banner. */
+/** Map each page to a banner noun (used in default banner title). */
 function nounForPage(page: PageKey): string {
   switch (page) {
     case 'budget':
@@ -122,9 +124,12 @@
       return 'Client List';
     case 'people-list':
       return 'People List';
-    case 'schedule':
     case 'profile':
       return 'Profile';
+    case 'schedule':
+      return 'Schedule';
+    case 'staff-list':
+      return 'Staff List';
     case 'organisation-access':
       return 'Organisation';
     case 'new-transaction':
@@ -134,7 +139,7 @@
   }
 }
 
-/** Underline helper for top nav. */
+/** Underline helper for center nav. */
 function activeUnderline(
   page: PageKey,
   key: PageKey | 'care',
@@ -148,7 +153,7 @@
       : role === 'management'
         ? 'client-list'
         : null;
-  const isProfileMapped = page === 'profile' && key === profileMappedTarget;
+  const isProfileMapped = page === 'profile' && key === (profileMappedTarget as PageKey);
   const isActiveDirect = page === key;
 
   return isActiveCare || isActiveDirect || isProfileMapped
@@ -156,7 +161,7 @@
     : 'hover:underline text-white';
 }
 
-/** Converts HEX to RGBA (used for banner background). */
+/** HEX → RGBA (for banner background overlay). */
 function hexToRgba(hex: string, alpha = 1) {
   const h = hex.replace('#', '');
   const r = parseInt(h.slice(0, 2), 16);
@@ -165,7 +170,6 @@
   return `rgba(${r}, ${g}, ${b}, ${alpha})`;
 }
 
-/** Read-only access user item type (for the inline list next to the profile). */
 type AccessUser = { id: string; name: string; role?: string };
 
 export default function DashboardChrome({
@@ -176,7 +180,7 @@
   colors,
   children,
   headerHeight = 64,
-  bannerHeight = 64, // (currently unused, kept for API compatibility)
+  bannerHeight = 64, // kept for API compatibility
   onPrint,
   showAvatar = true,
   avatarSrc = '/default_profile.png',
@@ -192,19 +196,17 @@
   const pathname = usePathname();
 
   const [isSignOut, setIsSignOut] = useState(false);
-  const [role, setRole] = useState<'family' | 'carer' | 'management' | null>(
-    null
-  );
+  const [role, setRole] = useState<'family' | 'carer' | 'management' | null>(null);
   const [userMenuOpen, setUserMenuOpen] = useState(false);
 
-  // Active client context - used to track and update currently selected client
+  // Active client context
   const {
     client: activeClient,
     handleClientChange,
     resetClient,
   } = useActiveClient();
 
-  // Fetches user role on mount
+  // Load role
   useEffect(() => {
     const loadRole = async () => {
       try {
@@ -218,7 +220,7 @@
     loadRole();
   }, [router]);
 
-  // When a new client is selected from dropdown, updates active client data
+  // Change client from dropdown
   const onSelectClientChange = (id: string) => {
     const selected = clients.find((c) => c.id === id);
     if (!selected) return;
@@ -226,35 +228,33 @@
     onClientChange(id);
   };
 
-  // Role flags for conditional rendering
   const isCarer = role === 'carer';
   const isFamily = role === 'family';
   const isManagement = role === 'management';
 
-  // Default banner title
+  // Default banner title (ClientName + Noun), unless overridden
   const noun = nounForPage(page);
   const bannerDefault = useMemo(() => {
     return activeClient.id && activeClient.name
       ? `${activeClient.name}'s ${noun}`
-      : 'No Client Selected';
+      : noun; // if no client, just show noun like "Staff List"
   }, [activeClient, noun]);
 
   const computedBannerTitle = bannerTitle ?? bannerDefault;
 
+  // Header title: override staff-list to a fixed, non-link title
   const computedHeaderTitle =
     headerTitle ??
-    (isFamily
-      ? 'PWSN Schedule'
-      : isCarer
-        ? 'Carer Dashboard'
-        : 'Client Schedule');
-
-  // Client picker visibility: explicit prop wins; else hide for carers
+    (page === 'staff-list'
+      ? 'Staff List'
+      : isFamily
+        ? 'Client Schedule'
+        : isCarer
+          ? 'Carer Dashboard'
+          : 'Client Schedule');
+
+  // Client picker visibility: prop wins; else hide for carers
   const pickerVisible = showClientPicker ?? !isCarer;
-
-  const showTitleBlock =
-    typeof computedBannerTitle === 'string' &&
-    computedBannerTitle.trim().length > 0;
 
   const handleLogoClick = () => {
     router.push('/schedule_dashboard');
@@ -265,7 +265,6 @@
     if (typeof window !== 'undefined') window.print();
   };
 
-  // Avatar menu
   const goProfile = () => {
     setUserMenuOpen(false);
     if (onProfile) return onProfile();
@@ -284,25 +283,10 @@
     router.push('/');
   };
 
-  // Backend to do: 
-  // Read-only access list data (inline). Replace with your API call when ready.
-  // Example integration:
-  // useEffect(() => {
-  //   if (isManagement && page === 'schedule' && activeClient.id) {
-  //     fetch(`/api/clients/${activeClient.id}/access`)
-  //       .then(res => res.json())
-  //       .then((data: AccessUser[]) => setAccessUsers(data))
-  //       .catch(() => setAccessUsers([]));
-  //   }
-  // }, [isManagement, page, activeClient.id]);
-
-
-   const accessUsers: AccessUser[] = useMemo(() => {
-    // Keep empty by default; safe placeholder for a read-only list.
+  // Optional: access list mock (kept empty unless backend integrated)
+  const accessUsers: AccessUser[] = useMemo(() => {
     return [];
   }, [activeClient.id]);
-
-
 
   if (!role) {
     return (
@@ -324,28 +308,26 @@
     );
   }
 
-  // Hide banner for management client-list & family people-list (unchanged from your logic)
+  // Hide banner for these pages (unchanged)
   const shouldShowBanner =
     page !== 'client-list' &&
-    page !== 'staff-list' &&
+    page !== 'staff-list' && // if you want banner on staff-list, remove this line
     page !== 'assign-carer' &&
     !(page === 'people-list' && role === 'family');
 
- 
-
   return (
     <div className="min-h-screen flex flex-col" style={{ color: colors.text }}>
-      {/* ---------- Top Header ---------- */}
+      {/* -------- Header -------- */}
       <header
         className="px-8 py-12 flex items-center justify-between text-white"
         style={{ backgroundColor: colors.header, height: headerHeight }}
       >
-        {/* Left: Logo + Client Schedule link */}
+        {/* Left: Logo + Title (staff-list = non-clickable) */}
         <div className="flex items-center gap-8">
           <button
             onClick={handleLogoClick}
             className="flex items-center gap-3 hover:opacity-90"
-            title="Go to empty dashboard"
+            title="Go to dashboard"
           >
             <Image
               src="/logo.png"
@@ -356,21 +338,10 @@
               priority
             />
           </button>
-<<<<<<< HEAD
-          <button
-            onClick={() => router.push(ROUTES.schedule)}
-            className={`font-extrabold leading-none text-2xl md:text-3xl ${
-              page === 'schedule' ? 'underline' : 'text-white hover:underline'
-            }`}
-            title="Go to schedule dashboard"
-          >
-            <span className="font-extrabold leading-none text-2xl md:text-3xl">
-              Client Schedule
-=======
-          {page === 'staff-list' || page === 'assign-carer' ? (
-            <span className="font-extrabold leading-none text-2xl md:text-3xl select-none cursor-default">
+
+          {page === 'staff-list' ? (
+            <span className="font-extrabold leading-none text-2xl md:text-3xl select-none">
               {computedHeaderTitle}
->>>>>>> a27e1b22
             </span>
           ) : (
             <button
@@ -387,7 +358,7 @@
           )}
         </div>
 
-        {/* Center: navigation menu */}
+        {/* Center: Nav (if navItems passed, use them; else fall back to role-based default) */}
         <nav className="hidden lg:flex items-center gap-14 font-extrabold text-white text-xl px-2">
           {navItems && navItems.length > 0 ? (
             <>
@@ -412,6 +383,7 @@
             </>
           ) : (
             <>
+              {/* Default nav for your existing pages */}
               {isManagement && (
                 <Link
                   href={ROUTES.clientList}
@@ -427,7 +399,7 @@
                     href={ROUTES.peopleList}
                     className={activeUnderline(page, 'people-list', role!)}
                   >
-                    My PWSNs
+                    My Clients
                   </Link>
                   <Link
                     href={
@@ -453,11 +425,7 @@
                 href={ROUTES.budget}
                 className={activeUnderline(page, 'budget', role!)}
               >
-<<<<<<< HEAD
-                My Clients
-=======
                 Budget Report
->>>>>>> a27e1b22
               </Link>
               <Link
                 href={ROUTES.transactions}
@@ -557,20 +525,18 @@
         </div>
       </header>
 
-      {/* ---------- Pink banner ---------- */}
+      {/* -------- Pink banner -------- */}
       {shouldShowBanner && (
-        <div
-          className={`relative isolate px-4 md:px-8 py-2 md:py-4 grid grid-cols-[auto_1fr_auto] itemrelative isolate px-4 md:px-8 py-2 md:py-4 grid grid-cols-[auto_1fr_auto] items-center`}
-        >
+        <div className="relative isolate px-4 md:px-8 py-2 md:py-4 grid grid-cols-[auto_1fr_auto] items-center">
           <div
             className="absolute inset-0 z-0 pointer-events-none"
             style={{ backgroundColor: hexToRgba(palette.banner, 0.8) }}
             aria-hidden
           />
-          {/* Left: client picker */}
-
+
+          {/* Left: Client picker or spacer */}
           {pickerVisible ? (
-            <div className="relative justify-self-start">
+            <div className="relative justify-self-start z-10">
               <label className="sr-only">Select Client</label>
               <select
                 className="appearance-none h-12 w-56 md:w-64 pl-8 pr-12 rounded-2xl border border-black/30 bg-white font-extrabold text-xl shadow-sm focus:outline-none"
@@ -594,34 +560,14 @@
               </span>
             </div>
           ) : (
-            // Spacer to preserve grid layout when dropdown is hidden for carers
             <div className="h-12 w-56 md:w-64" aria-hidden />
           )}
 
-<<<<<<< HEAD
-          {/* Center: avatar + title + inline read-only access list */}
-          <div className="relative">
-            <div className="absolute left-1/2 top-1/2 -translate-x-1/2 -translate-y-1/2">
-              <div
-                className={`flex items-center gap-3 justify-center ${
-                  isCarer
-                    ? '-translate-x-8 md:-translate-x-32'
-                    : 'md:-translate-x-16'
-                }`}
-              >
-                <Link
-                  href={ROUTES.profile}
-                  aria-label="Open client profile"
-                  title="Open client profile"
-                  className="rounded-full focus:outline-none focus:ring-2 focus:ring-black/20"
-                >
-=======
-          {/* Center title */}
+          {/* Center: Banner title (with avatar) */}
           <div className="relative z-10">
-            {showTitleBlock ? (
+            {computedBannerTitle ? (
               <div className="absolute left-1/2 top-1/2 -translate-x-1/2 -translate-y-1/2">
                 <div className="flex items-center gap-3 justify-center">
->>>>>>> a27e1b22
                   <Image
                     src="/default_profile.png"
                     alt="Client avatar"
@@ -630,54 +576,38 @@
                     priority
                     className="rounded-full border border-black/20 object-cover"
                   />
-<<<<<<< HEAD
-                </Link>
-                <h1 className="font-extrabold leading-none text-2xl md:text-2xl select-none">
-                  {centeredTitle}
-                </h1>
-
-                {/* Read-only access list: placed to the right of the client profile/title */}
-                {page === 'schedule' && activeClient.id && (
-                    <div className="ml-6 pl-6 border-l border-black/20 hidden md:block">
-                         <AccessDropdown clientId={activeClient.id} />
-                    </div>
-                )}
-=======
                   <h1 className="font-extrabold leading-none text-2xl md:text-3xl select-none">
                     {computedBannerTitle}
                   </h1>
+                  {/* Optional: management schedule page can show AccessDropdown */}
+                  {page === 'schedule' && isManagement && activeClient.id && (
+                    <div className="ml-6 pl-6 border-l border-black/20 hidden md:block">
+                      <AccessDropdown clientId={activeClient.id} />
+                    </div>
+                  )}
                 </div>
->>>>>>> a27e1b22
               </div>
             ) : (
               <div className="h-10" />
             )}
           </div>
 
-<<<<<<< HEAD
-          {/* Right: Print button only (access control moved next to the profile) */}
-          <div className="justify-self-end flex items-end gap-4">
-            <div>
-              <button
-                onClick={handlePrint}
-                className="inline-flex items-center px-4.5 py-2.5 rounded-2xl border border-black/30 bg-white font-extrabold text-xl hover:bg-black/5"
-=======
-          {/* Right: Print button — ONLY management on Schedule */}
+          {/* Right: Print (example: show on management schedule) */}
           <div className="relative z-10 justify-self-end">
             {page === 'schedule' && isManagement && (
               <button
                 onClick={handlePrint}
                 className="relative z-20 inline-flex items-center px-6 py-3 rounded-2xl border border-black/30 bg-white font-extrabold text-xl hover:bg-black/5"
->>>>>>> a27e1b22
                 title="Print"
               >
                 Print
               </button>
-            </div>
+            )}
           </div>
         </div>
       )}
 
+      {/* -------- Content -------- */}
       <main className="flex-1 min-h-0">{children}</main>
     </div>
   );
