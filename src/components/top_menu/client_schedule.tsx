--- conflicted
+++ resolved
@@ -69,11 +69,6 @@
   onProfile?: () => void;
   onSignOut?: () => void;
 
-<<<<<<< HEAD
-  // Controlled active client
-  activeClientId?: string | null;
-  activeClientName?: string;
-=======
   // Optional overrides
   navItems?: { label: string; href: string }[];
   headerTitle?: string;
@@ -86,7 +81,6 @@
 
   /** Hide the banner entirely for this page (default: false) */
   hideBanner?: boolean;
->>>>>>> 73fdb352
 };
 
 const ROUTES = {
@@ -195,10 +189,6 @@
   avatarSrc = '/default_profile.png',
   onProfile,
   onSignOut,
-<<<<<<< HEAD
-  activeClientId,
-  activeClientName,
-=======
 
   navItems = [],
   headerTitle,
@@ -206,7 +196,6 @@
   showClientPicker,
 
   hideBanner = false,
->>>>>>> 73fdb352
 }: ChromeProps) {
   const router = useRouter();
   const pathname = usePathname();
@@ -223,14 +212,7 @@
     resetClient,
   } = useActiveClient();
 
-<<<<<<< HEAD
-  const effectiveClientId = (typeof activeClientId !== 'undefined' ? activeClientId : activeClient.id) ?? '';
-  const effectiveClientName = (typeof activeClientName !== 'undefined' ? activeClientName : activeClient.name) ?? '';
-
-  // Fetches user role on mount
-=======
   // Load viewer role once
->>>>>>> 73fdb352
   useEffect(() => {
     const loadRole = async () => {
       try {
