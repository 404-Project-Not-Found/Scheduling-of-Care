--- conflicted
+++ resolved
@@ -3,11 +3,14 @@
 import { useEffect, useMemo, useRef, useState } from 'react';
 import dynamic from 'next/dynamic';
 import dayGridPlugin from '@fullcalendar/daygrid';
-import interactionPlugin from '@fullcalendar/interaction';
+import interactionPlugin, { DateClickArg } from '@fullcalendar/interaction';
+import { CalendarApi, DatesSetArg } from '@fullcalendar/core';
 import '@/styles/fullcalendar.css';
 
 // Load FullCalendar on the client only
-const FullCalendar = dynamic(() => import('@fullcalendar/react'), { ssr: false });
+const FullCalendar = dynamic(() => import('@fullcalendar/react'), {
+  ssr: false,
+});
 
 type Task = {
   id: string;
@@ -18,12 +21,8 @@
 type CalendarPanelProps = {
   tasks: Task[];
   onDateClick: (date: string) => void;
-<<<<<<< HEAD
   // Parent can listen when the visible month/year changes
   onMonthYearChange?: (year: number, month: number) => void; // month: 1..12
-=======
-  onMonthChange?: (yyyyMm: string) => void;
->>>>>>> 493a850a
 };
 
 // Format Date (local time) as YYYY-MM-DD
@@ -34,12 +33,11 @@
   return `${y}-${m}-${dd}`;
 }
 
-<<<<<<< HEAD
 export default function CalendarPanel(props: CalendarPanelProps) {
   const { tasks = [], onDateClick, onMonthYearChange } = props;
 
   const rootRef = useRef<HTMLDivElement | null>(null);
-  const apiRef = useRef<any>(null);
+  const apiRef = useRef<CalendarApi | null>(null);
 
   // Current visible month/year (driven by FullCalendar view)
   const [year, setYear] = useState<number>(new Date().getFullYear());
@@ -49,9 +47,15 @@
   const [openPicker, setOpenPicker] = useState<boolean>(false);
 
   // Absolute position for the icon (to the RIGHT of the brown title)
-  const [iconPos, setIconPos] = useState<{ top: number; left: number }>({ top: 0, left: 0 });
-
-  const taskDates = useMemo(() => new Set(tasks.map((t) => t.nextDue)), [tasks]);
+  const [iconPos, setIconPos] = useState<{ top: number; left: number }>({
+    top: 0,
+    left: 0,
+  });
+
+  const taskDates = useMemo(
+    () => new Set(tasks.map((t) => t.nextDue)),
+    [tasks]
+  );
   const todayStr = yyyymmdd(new Date());
 
   const months = [
@@ -66,7 +70,7 @@
     'September',
     'October',
     'November',
-    'December'
+    'December',
   ];
 
   const yearOptions = useMemo(() => {
@@ -95,12 +99,12 @@
 
     setIconPos({
       top: tBox.top - hostBox.top + tBox.height / 2, // vertically centered
-      left: tBox.right - hostBox.left + 8            // 8px to the right
+      left: tBox.right - hostBox.left + 8, // 8px to the right
     });
   };
 
   // Called whenever FullCalendar view changes (prev/next/initial)
-  const onDatesSet = (arg: any) => {
+  const onDatesSet = (arg: DatesSetArg) => {
     apiRef.current = arg.view.calendar;
 
     const cur = arg.view.calendar.getDate();
@@ -140,12 +144,35 @@
         aria-label="Pick month and year"
         onClick={() => setOpenPicker((v) => !v)}
         className="absolute z-10 -translate-y-1/2 p-1 hover:bg-black/5 rounded"
-        style={{ top: iconPos.top, left: iconPos.left, background: 'transparent' }}
+        style={{
+          top: iconPos.top,
+          left: iconPos.left,
+          background: 'transparent',
+        }}
         title="Pick month & year"
       >
-        <svg width="18" height="18" viewBox="0 0 24 24" fill="none" aria-hidden="true">
-          <rect x="3" y="4" width="18" height="17" rx="2" stroke="#3A0000" strokeWidth="2" />
-          <path d="M8 2v4M16 2v4M3 9h18" stroke="#3A0000" strokeWidth="2" strokeLinecap="round" />
+        <svg
+          width="18"
+          height="18"
+          viewBox="0 0 24 24"
+          fill="none"
+          aria-hidden="true"
+        >
+          <rect
+            x="3"
+            y="4"
+            width="18"
+            height="17"
+            rx="2"
+            stroke="#3A0000"
+            strokeWidth="2"
+          />
+          <path
+            d="M8 2v4M16 2v4M3 9h18"
+            stroke="#3A0000"
+            strokeWidth="2"
+            strokeLinecap="round"
+          />
         </svg>
       </button>
 
@@ -159,11 +186,11 @@
         fixedWeekCount={false}
         showNonCurrentDates={false}
         datesSet={onDatesSet}
-        dateClick={(info: any) => {
+        dateClick={(info: DateClickArg) => {
           const d = yyyymmdd(info.date);
           onDateClick(taskDates.has(d) ? d : '');
         }}
-        dayCellClassNames={(info: any) => {
+        dayCellClassNames={(info) => {
           const d = yyyymmdd(info.date);
           const cls: string[] = [];
           if (d === todayStr) cls.push('fc-today-custom');
@@ -226,49 +253,5 @@
         </div>
       )}
     </div>
-=======
-function formatMonthToYM(d: Date) {
-  const y = d.getFullYear(); 
-  const m = String(d.getUTCMonth() + 1).padStart(2, '0'); 
-  return `${y}-${m}`;
-}
-
-export default function CalendarPanel({
-  tasks,
-  onDateClick,
-  onMonthChange,
-}: CalendarPanelProps) {
-  const taskDatesSet = new Set(tasks.map((t) => t.nextDue));
-  const todayStr = formatDateToYMD(new Date());
-
-  return (
-    <FullCalendar
-      plugins={[dayGridPlugin, interactionPlugin]}
-      initialView="dayGridMonth"
-      headerToolbar={{ left: 'prev', center: 'title', right: 'next' }}
-      height="auto"
-      events={[]}
-      fixedWeekCount={false}
-      showNonCurrentDates={false}
-      datesSet={(info) => {
-        const month = formatMonthToYM(info.start);
-        onMonthChange?.(month);
-      }}
-      dateClick={(info) => {
-        const clickedDate = formatDateToYMD(info.date);
-        if (taskDatesSet.has(clickedDate)) onDateClick(clickedDate);
-        else onDateClick('');
-      }}
-      dayCellClassNames={(info) => {
-        const dateStr = formatDateToYMD(info.date);
-        const classes: string[] = [];
-
-        if (dateStr === todayStr) classes.push('fc-today-custom');
-        if (taskDatesSet.has(dateStr)) classes.push('fc-task-day');
-
-        return classes;
-      }}
-    />
->>>>>>> 493a850a
   );
 }