--- conflicted
+++ resolved
@@ -1,7 +1,13 @@
-"use client";
+'use client';
 
-import { useState, useEffect } from "react";
-import { Task } from "@/app/dashboard/types";
+//   <div className="mt-4 flex justify-end">
+//     <button className="rounded-full px-4 py-2 bg-[#FFFFFF] text-black">
+//       Print
+//     </button>
+//   </div>
+
+import { useState, useEffect } from 'react';
+import { Task } from '@/app/carer_dashboard/types';
 
 type TasksPanelProps = {
   tasks: Task[];
@@ -12,14 +18,14 @@
   const [comments, setComments] = useState<{ id: number; text: string }[]>([]);
 
   useEffect(() => {
-    const saved = JSON.parse(localStorage.getItem("taskComments") || "[]");
+    const saved = JSON.parse(localStorage.getItem('taskComments') || '[]');
     setComments(saved);
   }, []);
 
   const deleteComment = (id: number) => {
     const updated = comments.filter((c) => c.id !== id);
     setComments(updated);
-    localStorage.setItem("taskComments", JSON.stringify(updated));
+    localStorage.setItem('taskComments', JSON.stringify(updated));
   };
 
   const editComment = (id: number, newText: string) => {
@@ -27,7 +33,7 @@
       c.id === id ? { ...c, text: newText } : c
     );
     setComments(updated);
-    localStorage.setItem("taskComments", JSON.stringify(updated));
+    localStorage.setItem('taskComments', JSON.stringify(updated));
   };
 
   const sortedTasks = [...tasks].sort(
@@ -50,16 +56,9 @@
             </div>
             <p className="text-sm text-gray-700">Next due: {t.nextDue}</p>
             <p className="text-sm text-gray-700">
-              Status: {t.status || "Pending"}
+              Status: {t.status || 'Pending'}
             </p>
 
-<<<<<<< HEAD
-      <div className="mt-4 flex justify-end">
-        <button className="rounded-full px-4 py-2 bg-[#FFFFFF] text-black">
-          Print
-        </button>
-      </div>
-=======
             {/* ✅ Comments Section */}
             <div className="mt-3">
               <h3 className="font-semibold text-sm">Comments:</h3>
@@ -91,7 +90,6 @@
           </li>
         ))}
       </ul>
->>>>>>> 531d1c73
     </div>
   );
 }