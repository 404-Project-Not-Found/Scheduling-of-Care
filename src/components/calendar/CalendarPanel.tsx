--- conflicted
+++ resolved
@@ -2,14 +2,9 @@
 
 import dynamic from 'next/dynamic';
 import dayGridPlugin from '@fullcalendar/daygrid';
-import interactionPlugin, { DateClickArg } from '@fullcalendar/interaction';
-import { CalendarApi, DatesSetArg } from '@fullcalendar/core';
+import interactionPlugin from '@fullcalendar/interaction';
 import '@/styles/fullcalendar.css';
 
-<<<<<<< HEAD
-// Load FullCalendar on the client only
-=======
->>>>>>> 5b0887ab
 const FullCalendar = dynamic(() => import('@fullcalendar/react'), {
   ssr: false,
 });
@@ -40,225 +35,6 @@
   // Normalize task dates to UTC string
   const taskDatesSet = new Set(tasks.map((t) => toUTCDateString(t.nextDue)));
 
-<<<<<<< HEAD
-  const rootRef = useRef<HTMLDivElement | null>(null);
-  const apiRef = useRef<CalendarApi | null>(null);
-
-  // Current visible month/year (driven by FullCalendar view)
-  const [year, setYear] = useState<number>(new Date().getFullYear());
-  const [month, setMonth] = useState<number>(new Date().getMonth() + 1); // 1..12
-
-  // Month/Year picker state (triggered by the calendar icon)
-  const [openPicker, setOpenPicker] = useState<boolean>(false);
-
-  // Absolute position for the icon (to the RIGHT of the brown title)
-  const [iconPos, setIconPos] = useState<{ top: number; left: number }>({
-    top: 0,
-    left: 0,
-  });
-
-  const taskDates = useMemo(
-    () => new Set(tasks.map((t) => t.nextDue)),
-    [tasks]
-  );
-  const todayStr = yyyymmdd(new Date());
-
-  const months = [
-    'January',
-    'February',
-    'March',
-    'April',
-    'May',
-    'June',
-    'July',
-    'August',
-    'September',
-    'October',
-    'November',
-    'December',
-  ];
-
-  const yearOptions = useMemo(() => {
-    const base = year || new Date().getFullYear();
-    const arr: number[] = [];
-    for (let y = base - 6; y <= base + 6; y += 1) arr.push(y);
-    return arr;
-  }, [year]);
-
-  // Jump FullCalendar to a specific year & month
-  const goto = (y: number, m: number) => {
-    if (apiRef.current) {
-      apiRef.current.gotoDate(new Date(y, m - 1, 1));
-    }
-  };
-
-  // Position the icon immediately to the RIGHT of the brown title
-  const positionIconNextToTitle = () => {
-    const root = rootRef.current;
-    if (!root) return;
-    const title = root.querySelector('.fc-toolbar-title') as HTMLElement | null;
-    if (!title) return;
-
-    const hostBox = root.getBoundingClientRect();
-    const tBox = title.getBoundingClientRect();
-
-    setIconPos({
-      top: tBox.top - hostBox.top + tBox.height / 2, // vertically centered
-      left: tBox.right - hostBox.left + 8, // 8px to the right
-    });
-  };
-
-  // Called whenever FullCalendar view changes (prev/next/initial)
-  const onDatesSet = (arg: DatesSetArg) => {
-    apiRef.current = arg.view.calendar;
-
-    const cur = arg.view.calendar.getDate();
-    const y = cur.getFullYear();
-    const m = cur.getMonth() + 1;
-
-    setYear(y);
-    setMonth(m);
-    if (onMonthYearChange) onMonthYearChange(y, m);
-
-    // Recompute icon position after toolbar is painted
-    setTimeout(positionIconNextToTitle, 0);
-  };
-
-  // Keep the icon aligned on window resize
-  useEffect(() => {
-    const onResize = () => positionIconNextToTitle();
-    window.addEventListener('resize', onResize);
-    return () => window.removeEventListener('resize', onResize);
-  }, []);
-
-  // Allow closing the picker with Esc
-  useEffect(() => {
-    if (!openPicker) return undefined;
-    const onKey = (e: KeyboardEvent) => {
-      if (e.key === 'Escape') setOpenPicker(false);
-    };
-    window.addEventListener('keydown', onKey);
-    return () => window.removeEventListener('keydown', onKey);
-  }, [openPicker]);
-
-  return (
-    <div ref={rootRef} className="relative">
-      {/* Borderless calendar icon to the RIGHT of the brown title */}
-      <button
-        type="button"
-        aria-label="Pick month and year"
-        onClick={() => setOpenPicker((v) => !v)}
-        className="absolute z-10 -translate-y-1/2 p-1 hover:bg-black/5 rounded"
-        style={{
-          top: iconPos.top,
-          left: iconPos.left,
-          background: 'transparent',
-        }}
-        title="Pick month & year"
-      >
-        <svg
-          width="18"
-          height="18"
-          viewBox="0 0 24 24"
-          fill="none"
-          aria-hidden="true"
-        >
-          <rect
-            x="3"
-            y="4"
-            width="18"
-            height="17"
-            rx="2"
-            stroke="#3A0000"
-            strokeWidth="2"
-          />
-          <path
-            d="M8 2v4M16 2v4M3 9h18"
-            stroke="#3A0000"
-            strokeWidth="2"
-            strokeLinecap="round"
-          />
-        </svg>
-      </button>
-
-      {/* FullCalendar keeps its single brown center title intact */}
-      <FullCalendar
-        plugins={[dayGridPlugin, interactionPlugin]}
-        initialView="dayGridMonth"
-        headerToolbar={{ left: 'prev', center: 'title', right: 'next' }}
-        height="auto"
-        events={[]}
-        fixedWeekCount={false}
-        showNonCurrentDates={false}
-        datesSet={onDatesSet}
-        dateClick={(info: DateClickArg) => {
-          const d = yyyymmdd(info.date);
-          onDateClick(taskDates.has(d) ? d : '');
-        }}
-        dayCellClassNames={(info) => {
-          const d = yyyymmdd(info.date);
-          const cls: string[] = [];
-          if (d === todayStr) cls.push('fc-today-custom');
-          if (taskDates.has(d)) cls.push('fc-task-day');
-          return cls;
-        }}
-      />
-
-      {/* Month / Year picker popover */}
-      {openPicker && (
-        <div
-          className="absolute z-20 rounded-lg bg-white shadow p-2"
-          style={{ top: iconPos.top + 14, left: iconPos.left }}
-        >
-          <div className="flex items-center gap-2">
-            <select
-              aria-label="Select month"
-              className="rounded px-2 py-1 border"
-              value={month}
-              onChange={(e) => {
-                const m = parseInt(e.target.value, 10);
-                goto(year, m);
-                setOpenPicker(false);
-              }}
-            >
-              {months.map((label, idx) => (
-                <option key={label} value={idx + 1}>
-                  {label}
-                </option>
-              ))}
-            </select>
-
-            <select
-              aria-label="Select year"
-              className="rounded px-2 py-1 border"
-              value={year}
-              onChange={(e) => {
-                const y = parseInt(e.target.value, 10);
-                goto(y, month);
-                setOpenPicker(false);
-              }}
-            >
-              {yearOptions.map((y) => (
-                <option key={y} value={y}>
-                  {y}
-                </option>
-              ))}
-            </select>
-
-            {/* ✅ Close button (restored) */}
-            <button
-              type="button"
-              aria-label="Close picker"
-              onClick={() => setOpenPicker(false)}
-              className="ml-1 px-2 py-1 rounded hover:bg-gray-100"
-            >
-              Close
-            </button>
-          </div>
-        </div>
-      )}
-    </div>
-=======
   // Today in UTC
   const today = new Date();
   const todayStr = `${today.getUTCFullYear()}-${String(today.getUTCMonth() + 1).padStart(2, '0')}-${String(today.getUTCDate()).padStart(2, '0')}`;
@@ -286,6 +62,5 @@
         return classes;
       }}
     />
->>>>>>> 5b0887ab
   );
 }