--- conflicted
+++ resolved
@@ -9,31 +9,15 @@
     "lint": "eslint"
   },
   "dependencies": {
-<<<<<<< HEAD
-    "@fullcalendar/common": "^5.11.5",
-    "@fullcalendar/core": "^6.1.19",
-    "@fullcalendar/daygrid": "^6.1.19",
-    "@fullcalendar/react": "^6.1.19",
-    "date-fns": "^4.1.0",
-    "next": "15.5.2",
-    "react": "19.1.0",
-    "react-dom": "19.1.0"
-=======
     "next": "^15.5.2",
     "react": "^19.1.0",
     "react-dom": "^19.1.0"
->>>>>>> c21fb7e0
   },
   "devDependencies": {
     "@eslint/eslintrc": "^3",
     "@tailwindcss/postcss": "^4",
-<<<<<<< HEAD
-    "@types/node": "^20",
-    "@types/react": "^19",
-=======
     "@types/node": "^20.19.13",
     "@types/react": "^19.1.12",
->>>>>>> c21fb7e0
     "@types/react-dom": "^19",
     "eslint": "^9",
     "eslint-config-next": "15.5.2",
