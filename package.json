--- conflicted
+++ resolved
@@ -14,13 +14,10 @@
     "test": "echo 'No tests defined yet'"
   },
   "dependencies": {
-<<<<<<< HEAD
     "@fullcalendar/common": "^5.11.5",
     "@fullcalendar/core": "^6.1.19",
     "@fullcalendar/daygrid": "^6.1.19",
     "@fullcalendar/react": "^6.1.19",
-=======
->>>>>>> c32cf0f4
     "next": "15.5.2",
     "react": "19.1.0",
     "react-dom": "19.1.0"
@@ -28,37 +25,27 @@
   "devDependencies": {
     "@eslint/eslintrc": "^3",
     "@tailwindcss/postcss": "^4",
-<<<<<<< HEAD
     "@types/node": "^20.19.13",
     "@types/react": "^19.1.12",
-    "@types/react-dom": "^19",
-    "eslint": "^9",
-    "eslint-config-next": "15.5.2",
-    "tailwindcss": "^4",
-    "typescript": "^5"
-=======
-    "@types/node": "^20",
-    "@types/react": "^19",
     "@types/react-dom": "^19",
     "@typescript-eslint/eslint-plugin": "^8.44.0",
     "@typescript-eslint/parser": "^8.44.0",
     "eslint": "^9.36.0",
     "eslint-config-next": "15.5.2",
+    "tailwindcss": "^4",
+    "typescript": "^5",
     "eslint-config-prettier": "^10.1.8",
     "eslint-plugin-prettier": "^5.5.4",
     "eslint-plugin-react": "^7.37.5",
     "eslint-plugin-react-hooks": "^5.2.0",
     "husky": "^8.0.3",
     "lint-staged": "^16.1.6",
-    "prettier": "^3.6.2",
-    "tailwindcss": "^4",
-    "typescript": "^5"
+    "prettier": "^3.6.2"
   },
   "lint-staged": {
     "*.{js,jsx,ts,tsx,json,css,md}": [
       "prettier --write",
       "eslint --fix"
     ]
->>>>>>> c32cf0f4
   }
 }